--- conflicted
+++ resolved
@@ -2,12 +2,8 @@
 
 import './PublicCommitment.sol';
 
-<<<<<<< HEAD
-contract WhitelistedCommitment is PublicCommitment {
-=======
 contract WhitelistedCommitment is AccessControlled, AccessRoles, PublicCommitment {
 
->>>>>>> f8891a1f
     // mapping of addresses allowed to participate, ticket value is ignored
     mapping (address => uint256) public whitelisted;
     address[] public whitelistedInvestors;
