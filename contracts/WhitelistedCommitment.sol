--- conflicted
+++ resolved
@@ -65,13 +65,8 @@
     function onCommitmentSuccessful()
         internal
     {
-<<<<<<< HEAD
-        // do nothing as public commitment should continue this one
-        // mind that overriden function should not be called
-=======
         // rollback unspect neumarks from fixed pool
-        rollbackCurve();
->>>>>>> 31e75ace
+        //rollbackCurve();
     }
 
     /// allows to abort commitment process before it starts and rollback curve
@@ -138,12 +133,8 @@
     }
 
     function WhitelistedCommitment(uint256 _startDate, uint256 _endDate, uint256 _minCommitment, uint256 _maxCommitment,
-<<<<<<< HEAD
-        uint256 _minTicket, uint256 _ethEurFraction, TokenWithDeposit _ethToken, LockedAccount _lockedAccount,
+        uint256 _minTicket, uint256 _ethEurFraction, ITokenWithDeposit _ethToken, LockedAccount _lockedAccount,
         Curve _curve, IAccessPolicy _policy)
-=======
-        uint256 _minTicket, uint256 _ethEurFraction, ITokenWithDeposit _ethToken, LockedAccount _lockedAccount, Curve _curve)
->>>>>>> 31e75ace
          PublicCommitment(_startDate, _endDate, _minCommitment, _maxCommitment, _minTicket, _ethEurFraction,
              _ethToken, _lockedAccount, _curve)
         AccessControlled(_policy)
