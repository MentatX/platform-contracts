pragma solidity 0.4.15;


contract StandardRoles {

    ////////////////////////
    // Constants
    ////////////////////////

<<<<<<< HEAD
    // @notice Soldity somehow doesn't evaluate this compile time
    // @dev role which has rights to change permissions and set new policy in contract, keccak256("AccessController")
    // AUDIT[CHF-114] Typo CONTROLER -> CONTROLLER.
    //   The name should be ROLE_ACCESS_CONTROLLER. The assigned constant
    //   must be also changed.
    bytes32 internal constant ROLE_ACCESS_CONTROLLER = 0xac42f8beb17975ed062dcb80c63e6d203ef1c2c335ced149dc5664cc671cb7da;
=======
    // NOTE: Soldity somehow doesn't evaluate this compile time
    // keccak256("AccessControler")
    bytes32 internal constant ROLE_ACCESS_CONTROLER = 0x7af7af21646173497b2ebfbff756b8658939b80bf5ac6a438a408950d80d5086;
>>>>>>> 390bae08
}<|MERGE_RESOLUTION|>--- conflicted
+++ resolved
@@ -7,16 +7,7 @@
     // Constants
     ////////////////////////
 
-<<<<<<< HEAD
     // @notice Soldity somehow doesn't evaluate this compile time
     // @dev role which has rights to change permissions and set new policy in contract, keccak256("AccessController")
-    // AUDIT[CHF-114] Typo CONTROLER -> CONTROLLER.
-    //   The name should be ROLE_ACCESS_CONTROLLER. The assigned constant
-    //   must be also changed.
     bytes32 internal constant ROLE_ACCESS_CONTROLLER = 0xac42f8beb17975ed062dcb80c63e6d203ef1c2c335ced149dc5664cc671cb7da;
-=======
-    // NOTE: Soldity somehow doesn't evaluate this compile time
-    // keccak256("AccessControler")
-    bytes32 internal constant ROLE_ACCESS_CONTROLER = 0x7af7af21646173497b2ebfbff756b8658939b80bf5ac6a438a408950d80d5086;
->>>>>>> 390bae08
 }