pragma solidity 0.4.15;

import './Standards/IBasicToken.sol';
import './AccessControl/AccessControlled.sol';
import './AccessRoles.sol';


<<<<<<< HEAD
/// @title allows contract to reclaim ether or any token sent to it
/// @dev requires ROLE_RECLAIMER permission, tokens must implement IBasicToken which defines 'balanceOf' and 'transfer'
=======
// AUDIT[CHF-134] Consider removing reclaim() mechanism completely.
>>>>>>> d512e7af
contract Reclaimable is AccessControlled, AccessRoles {

    ////////////////////////
    // Constants
    ////////////////////////

    IBasicToken constant internal RECLAIM_ETHER = IBasicToken(0x0);

    ////////////////////////
    // Public functions
    ////////////////////////

    function reclaim(IBasicToken token)
        public
        only(ROLE_RECLAIMER)
    {
        // AUDIT[CHF-133] Simplify implementation of reclaim().
        //   Remove `success` variable.
        //   Move `balance` to where it is first assigned.
        uint256 balance;
        bool success;
        address receiver = msg.sender;
        if(token == RECLAIM_ETHER) {
            balance = this.balance;
            receiver.transfer(balance);
        } else {
            balance = token.balanceOf(this);
            success = token.transfer(receiver, balance);
            require(success);
        }
    }
}<|MERGE_RESOLUTION|>--- conflicted
+++ resolved
@@ -5,12 +5,7 @@
 import './AccessRoles.sol';
 
 
-<<<<<<< HEAD
-/// @title allows contract to reclaim ether or any token sent to it
-/// @dev requires ROLE_RECLAIMER permission, tokens must implement IBasicToken which defines 'balanceOf' and 'transfer'
-=======
 // AUDIT[CHF-134] Consider removing reclaim() mechanism completely.
->>>>>>> d512e7af
 contract Reclaimable is AccessControlled, AccessRoles {
 
     ////////////////////////
