const moment = require("moment");

export default function getConfig(web3, network, accounts) {
  const Q18 = web3.toBigNumber("10").pow(18);

  // specifies smart contracts parameters and addresses to be deployed on live network
  // DO NOT EDIT THESE VALUES
  // EDIT BELOW
  const config = {
    // LockedAccount
    LOCK_DURATION: 18 * 30 * 24 * 60 * 60,
    PENALTY_FRACTION: web3.toBigNumber("0.1").mul(Q18),
    // Commitment
<<<<<<< HEAD
    START_DATE: moment("2017-11-12T14:10:00.000Z").valueOf() / 1000,
=======
    START_DATE: moment("2017-11-12T11:00:00.000Z").valueOf() / 1000,
>>>>>>> d9036f42
    CAP_EUR: web3.toBigNumber("200000000").mul(Q18),
    MIN_TICKET_EUR: web3.toBigNumber("290").mul(Q18),
    ETH_EUR_FRACTION: web3.toBigNumber("290").mul(Q18),
    // Agreements
    RESERVATION_AGREEMENT:
      "ipfs:QmbH7mtyWpwTxigGtvnbYJAJ9ZZPe1FDxr9hTc2mNwpRe2", // attached to Commitment
    NEUMARK_HOLDER_AGREEMENT:
      "ipfs:QmVQfuibCipv9j6v4cSYTnvkjoBnx3DqSLNY3PKg8MZbP4", // attached to Neumark
    addresses: {
      // Maps roles to addresses
      ACCESS_CONTROLLER: "0x8AD8B24594ef90c15B2bd05edE0c67509c036B29",
      LOCKED_ACCOUNT_ADMIN: "0x94c32ab2c5d946aCA3aEbb543b46948d5ad0B622",
      WHITELIST_ADMIN: "0x7F5552B918a6FfC97c1705852029Fb40380aA399",
      PLATFORM_OPERATOR_WALLET: "0xA826813D0eb5D629E959c02b8f7a3d0f53066Ce4",
      PLATFORM_OPERATOR_REPRESENTATIVE:
        "0x83CBaB70Bc1d4e08997e5e00F2A3f1bCE225811F",
      EURT_DEPOSIT_MANAGER: "0x30A72cD2F5AEDCd86c7f199E0500235674a08E27"
    }
  };

  // modify live configuration according to network type
  if (!network.endsWith("_live")) {
    // start ICO in one day
    const now = Math.floor(new Date().getTime() / 1000);
    // give 5 minutes for deployment - Commitment deployment will fail if less than 24h from beginning
    config.START_DATE = now + 1 * 24 * 60 * 60 + 5 * 60;
  }

  // assign addresses to roles according to network type
  const roleMapping = config.addresses;
  if (network === "simulated_live") {
    // on simulated live network, map roles to different accounts, skip deployer (accounts[0])
    roleMapping.ACCESS_CONTROLLER = accounts[1];
    roleMapping.LOCKED_ACCOUNT_ADMIN = accounts[2];
    roleMapping.WHITELIST_ADMIN = accounts[3];
    roleMapping.PLATFORM_OPERATOR_WALLET = accounts[4];
    roleMapping.PLATFORM_OPERATOR_REPRESENTATIVE = accounts[5];
    roleMapping.EURT_DEPOSIT_MANAGER = accounts[6];
  }
  if (!network.endsWith("_live")) {
    // on all test network, map all roles to deployer
    roleMapping.ACCESS_CONTROLLER = accounts[0];
    roleMapping.LOCKED_ACCOUNT_ADMIN = accounts[0];
    roleMapping.WHITELIST_ADMIN = accounts[0];
    roleMapping.PLATFORM_OPERATOR_WALLET = accounts[0];
    roleMapping.PLATFORM_OPERATOR_REPRESENTATIVE = accounts[0];
    roleMapping.EURT_DEPOSIT_MANAGER = accounts[0];
  }

  return config;
}<|MERGE_RESOLUTION|>--- conflicted
+++ resolved
@@ -11,11 +11,7 @@
     LOCK_DURATION: 18 * 30 * 24 * 60 * 60,
     PENALTY_FRACTION: web3.toBigNumber("0.1").mul(Q18),
     // Commitment
-<<<<<<< HEAD
-    START_DATE: moment("2017-11-12T14:10:00.000Z").valueOf() / 1000,
-=======
     START_DATE: moment("2017-11-12T11:00:00.000Z").valueOf() / 1000,
->>>>>>> d9036f42
     CAP_EUR: web3.toBigNumber("200000000").mul(Q18),
     MIN_TICKET_EUR: web3.toBigNumber("290").mul(Q18),
     ETH_EUR_FRACTION: web3.toBigNumber("290").mul(Q18),
