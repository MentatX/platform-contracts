require("babel-register");

const Neumark = artifacts.require("Neumark");
const LockedAccount = artifacts.require("LockedAccount");
const EtherToken = artifacts.require("EtherToken");
const PublicCommitment = artifacts.require("PublicCommitment");
const RoleBasedAccessControl = artifacts.require("RoleBasedAccessControl");
const AccessRoles = artifacts.require("AccessRoles");

<<<<<<< HEAD
=======
// Needs to match contracts/AccessControl/RoleBasedAccessControl.sol:TriState
const TriState = { Unset: 0, Allow: 1, Deny: 2 };
const EVERYONE = "0x0";
const GLOBAL = "0x0";

const sleep = ms => new Promise(resolve => setTimeout(resolve, ms));
>>>>>>> 9d022226
const months = 30 * 24 * 60 * 60;
const ether = Wei => Wei * 10 ** 18;

/* const minCap = new web3.BigNumber(web3.toWei(1, 'ether'));
const maxCap = new web3.BigNumber(web3.toWei(30, 'ether'));
const startDate = Date.now.getTime() / 1000; */

module.exports = function deployContracts(deployer, network, accounts) {
  deployer.then(async () => {
    console.log("AccessControl deployment...");
    await deployer.deploy(RoleBasedAccessControl);
    const accessControl = await RoleBasedAccessControl.deployed();
    console.log("Neumark deploying...");
    await deployer.deploy(Neumark, accessControl.address);
    const neumark = await Neumark.deployed();
    console.log("ETR-T and LockedAccount deploying...");
    await deployer.deploy(EtherToken);
    const etherToken = await EtherToken.deployed();
    await deployer.deploy(
      LockedAccount,
      accessControl.address,
      etherToken.address,
      neumark.address,
      18 * months,
      Math.round(0.1 * ether(1)) // fractions are in 10**18
    );
    const lock = await LockedAccount.deployed();
    console.log("Deploying public commitment");
    await deployer.deploy(
      PublicCommitment,
      etherToken.address,
      lock.address,
      neumark.address
    );
    const publicCommitment = await PublicCommitment.deployed();
    console.log("Commitment deployed");
    await publicCommitment.setCommitmentTerms(
      Date.now() / 1000 + 60,
      Date.now() / 1000 + 900,
      ether(1),
      ether(2000),
      ether(1), // min ticket size
      ether(200) // eur rate to eth
    );
    console.log("Commitment terms set");
    console.log("Seting permissions");
    await deployer.deploy(AccessRoles);
    const accessRoles = await AccessRoles.deployed();
    await accessControl.setUserRole(
      publicCommitment.address,
      await accessRoles.ROLE_NEUMARK_ISSUER(),
      neumark.address,
      TriState.Allow
    );
    await accessControl.setUserRole(
      EVERYONE,
      await accessRoles.ROLE_NEUMARK_BURNER(),
      neumark.address,
      TriState.Allow
    );
    await accessControl.setUserRole(
      EVERYONE,
      await accessRoles.ROLE_SNAPSHOT_CREATOR(),
      neumark.address,
      TriState.Allow
    );
    await accessControl.setUserRole(
      publicCommitment.address,
      await accessRoles.ROLE_TRANSFERS_ADMIN(),
      neumark.address,
      TriState.Allow
    );
    await accessControl.setUserRole(
      accounts[1],
      await accessRoles.ROLE_LOCKED_ACCOUNT_ADMIN(),
      lock.address,
      TriState.Allow
    );
    await lock.setController(publicCommitment.address, { from: accounts[1] });
    await accessControl.setUserRole(
      accounts[2],
      await accessRoles.ROLE_WHITELIST_ADMIN(),
      PublicCommitment.address,
      TriState.Allow
    );
    console.log("Contracts deployed!");

    console.log("----------------------------------");
    console.log(`ICO contract: ${publicCommitment.address}`);
    console.log("----------------------------------");
  });
};<|MERGE_RESOLUTION|>--- conflicted
+++ resolved
@@ -7,15 +7,10 @@
 const RoleBasedAccessControl = artifacts.require("RoleBasedAccessControl");
 const AccessRoles = artifacts.require("AccessRoles");
 
-<<<<<<< HEAD
-=======
 // Needs to match contracts/AccessControl/RoleBasedAccessControl.sol:TriState
 const TriState = { Unset: 0, Allow: 1, Deny: 2 };
 const EVERYONE = "0x0";
-const GLOBAL = "0x0";
 
-const sleep = ms => new Promise(resolve => setTimeout(resolve, ms));
->>>>>>> 9d022226
 const months = 30 * 24 * 60 * 60;
 const ether = Wei => Wei * 10 ** 18;
 
