import { expect } from "chai";
import EvmError from "./helpers/EVMThrow";
import increaseTime from "./helpers/increaseTime";
import { latestTimestamp } from "./helpers/latestTime";
import { eventValue } from "./helpers/events";
import createAccessPolicy from "./helpers/createAccessPolicy";
import roles from "./helpers/roles";
import { prettyPrintGasCost } from "./helpers/gasUtils";
import { LockState } from "./helpers/lockState";

const EthereumForkArbiter = artifacts.require("EthereumForkArbiter");
const Neumark = artifacts.require("./Neumark.sol");
const EtherToken = artifacts.require("./EtherToken.sol");
const EuroToken = artifacts.require("./EuroToken.sol");
const LockedAccount = artifacts.require("./LockedAccount.sol");
const Commitment = artifacts.require("./Commitment.sol");

const Token = { Ether: 1, Euro: 2 };
const BEFORE_DURATION = 5 * 24 * 60 * 60;
const WHITELIST_DURATION = 5 * 24 * 60 * 60;
const PUBLIC_DURATION = 30 * 24 * 60 * 60;
const PLATFORM_SHARE = web3.toBigNumber("2");

const WHITELIST_START = BEFORE_DURATION;
const PUBLIC_START = WHITELIST_START + WHITELIST_DURATION;
const FINISHED_START = PUBLIC_START + PUBLIC_DURATION;
const divRound = (v, d) =>
  d
    .divToInt(2)
    .plus(v)
    .divToInt(d);

const Q18 = web3.toBigNumber("10").pow(18);
const AGREEMENT = "ipfs:QmPXME1oRtoT627YKaDPDQ3PwA8tdP9rWuAAweLzqSwAWT";
const LOCK_DURATION = 18 * 30 * 24 * 60 * 60;
const PENALTY_FRACTION = web3.toBigNumber("0.1").mul(Q18);
const CAP_EUR = web3.toBigNumber("200000000").mul(Q18);
const MIN_TICKET_EUR = web3.toBigNumber("300").mul(Q18);
const ETH_EUR_FRACTION = web3.toBigNumber("300").mul(Q18);
const ethToEur = eth => eth.mul(ETH_EUR_FRACTION).div(Q18);
const eurToEth = eur => divRound(eur.mul(Q18), ETH_EUR_FRACTION);
const platformShare = nmk => nmk.div(PLATFORM_SHARE).round(0, 1); // round down
const investorShare = nmk => nmk.sub(platformShare(nmk));
const MIN_TICKET_ETH = eurToEth(MIN_TICKET_EUR);

contract(
  "Commitment",
  (
    [
      deployer, // eslint-disable-line no-unused-vars
      platform,
      representative,
      whitelistAdmin,
      lockedAccountAdmin,
      eurtDepositManager,
      other,
      ...investors
    ]
  ) => {
    let rbap;
    let forkArbiter;
    let neumark;
    let etherToken;
    let euroToken;
    let etherLock;
    let euroLock;
    let commitment;

    beforeEach(async () => {
      const now = await latestTimestamp();
      const startDate = now + BEFORE_DURATION;
      rbap = await createAccessPolicy();
      forkArbiter = await EthereumForkArbiter.new(rbap.address);
      neumark = await Neumark.new(rbap.address, forkArbiter.address);
      etherToken = await EtherToken.new(rbap.address);
      euroToken = await EuroToken.new(rbap.address);
      etherLock = await LockedAccount.new(
        rbap.address,
        etherToken.address,
        neumark.address,
        LOCK_DURATION,
        PENALTY_FRACTION
      );
      euroLock = await LockedAccount.new(
        rbap.address,
        euroToken.address,
        neumark.address,
        LOCK_DURATION,
        PENALTY_FRACTION
      );
      commitment = await Commitment.new(
        rbap.address,
        forkArbiter.address,
        startDate,
        platform,
        neumark.address,
        etherToken.address,
        euroToken.address,
        etherLock.address,
        euroLock.address,
        CAP_EUR,
        MIN_TICKET_EUR,
        ETH_EUR_FRACTION
      );
      await rbap.set([
        { subject: representative, role: roles.platformOperatorRepresentative },
        {
          subject: whitelistAdmin,
          role: roles.whitelistAdmin,
          object: commitment.address
        },
        { subject: lockedAccountAdmin, role: roles.lockedAccountAdmin },
        {
          subject: eurtDepositManager,
          role: roles.eurtDepositManager,
          object: euroToken.address
        },
        {
          subject: commitment.address,
          role: roles.neumarkIssuer,
          object: neumark.address
        },
        {
          subject: commitment.address,
          role: roles.neumarkBurner,
          object: neumark.address
        }
      ]);
      await neumark.amendAgreement(AGREEMENT, { from: representative });
      await commitment.amendAgreement(AGREEMENT, { from: representative });
      await etherLock.setController(commitment.address, {
        from: lockedAccountAdmin
      });
      await euroLock.setController(commitment.address, {
        from: lockedAccountAdmin
      });

      await euroToken.setAllowedTransferFrom(commitment.address, true, {
        from: eurtDepositManager
      });
      await euroToken.setAllowedTransferTo(commitment.address, true, {
        from: eurtDepositManager
      });
      await euroToken.setAllowedTransferTo(euroLock.address, true, {
        from: eurtDepositManager
      });
      await euroToken.setAllowedTransferFrom(euroLock.address, true, {
        from: eurtDepositManager
      });
    });

    function expectFundsCommittedEvent(
      tx,
      investor,
      amount,
      paymentToken,
      amountEur,
      grantedAmount
    ) {
      const event = eventValue(tx, "LogFundsCommitted");
      expect(event).to.exist;
      expect(event.args.investor).to.be.eq(investor);
      expect(event.args.amount).to.be.bignumber.eq(amount);
      expect(event.args.paymentToken).to.be.bignumber.eq(paymentToken.address);
      expect(event.args.eurEquivalent).to.be.bignumber.eq(amountEur);
      expect(event.args.grantedAmount).to.be.bignumber.eq(grantedAmount);
      expect(event.args.ofToken).to.be.bignumber.eq(neumark.address);
    }

    it("should deploy", async () => {
      await prettyPrintGasCost("Commitment deploy", commitment);
<<<<<<< HEAD

      expect(await commitment.ethEurFraction()).to.be.bignumber.eq(
        ETH_EUR_FRACTION
      );
=======
      expect(await commitment.platformWalletAddress.call()).to.eq(platform);
      expect(await commitment.neumark.call()).to.eq(neumark.address);
      expect(await commitment.etherLock.call()).to.eq(etherLock.address);
      expect(await commitment.euroLock.call()).to.eq(euroLock.address);
      expect(await commitment.maxCapEur.call()).to.be.bignumber.eq(CAP_EUR);
      expect(await commitment.minTicketEur.call()).to.be.bignumber.eq(
        MIN_TICKET_EUR
      );
      expect(
        await commitment.platformOperatorNeumarkRewardShare.call()
      ).to.be.bignumber.eq(PLATFORM_SHARE);
>>>>>>> 2bccc6d5
    });

    describe("Whitelist", async () => {
      function fillWhitelist(N) {
        const whitelisted = Array(N)
          .fill(0)
          .map((_, i) => `0xFF${i}`);
        const tokens = Array(N)
          .fill(0)
          .map((_, i) => (i % 2 ? Token.Ether : Token.Euro));
        const amounts = Array(N)
          .fill(0)
          .map((_, i) =>
            web3
              .toBigNumber(i * i)
              .mul(Q18)
              .plus(MIN_TICKET_EUR)
          );

        return { whitelisted, tokens, amounts };
      }

      it("should accept whitelist with zero investors", async () => {
        const tx = await commitment.addWhitelisted([], [], [], {
          from: whitelistAdmin
        });

        await prettyPrintGasCost("addWhitelisted", tx);
      });

      it("should accept whitelist with one investor", async () => {
        const N = 1;
        const { whitelisted, tokens, amounts } = fillWhitelist(N);

        const tx = await commitment.addWhitelisted(
          whitelisted,
          tokens,
          amounts,
          { from: whitelistAdmin }
        );

        await prettyPrintGasCost("addWhitelisted", tx);
      });

      it("should append whitelist twice", async () => {
        const N = 2;
        const { whitelisted, tokens, amounts } = fillWhitelist(N);

        await commitment.addWhitelisted(
          [whitelisted[0]],
          [tokens[0]],
          [amounts[0]],
          { from: whitelistAdmin }
        );
        await commitment.addWhitelisted(
          [whitelisted[1]],
          [tokens[1]],
          [amounts[1]],
          { from: whitelistAdmin }
        );
      });

      it("should get whitelist tickets", async () => {
        const N = 2;
        const { whitelisted, tokens, amounts } = fillWhitelist(N);
        for (let ii = 0; ii < N; ii += 1) {
          const amountEur =
            tokens[ii] === Token.Euro ? amounts[ii] : ethToEur(amounts[ii]);
          const totalNmk = await neumark.incremental(amountEur);

          await commitment.addWhitelisted(
            [whitelisted[ii]],
            [tokens[ii]],
            [amounts[ii]],
            { from: whitelistAdmin }
          );

          const investor = await commitment.whitelistInvestor(ii);
          expect(new web3.BigNumber(investor)).to.be.bignumber.eq(
            new web3.BigNumber(whitelisted[ii])
          );

          const ticket = await commitment.whitelistTicket(investor);
          expect(ticket[0]).to.be.bignumber.eq(tokens[ii]);
          expect(ticket[0]).to.be.bignumber.eq(tokens[ii]);
          expect(ticket[1]).to.be.bignumber.eq(amountEur);
          expect(ticket[2]).to.be.bignumber.eq(investorShare(totalNmk));
        }
      });

      it("should accept whitelist with 100 investors", async () => {
        const N = 100;
        const { whitelisted, tokens, amounts } = fillWhitelist(N);

        for (let i = 0; i < N; i += 25) {
          await commitment.addWhitelisted(
            whitelisted.slice(i, i + 25),
            tokens.slice(i, i + 25),
            amounts.slice(i, i + 25),
            { from: whitelistAdmin }
          );
        }
      });

      it("should accept whitelist only from whitelist admin", async () => {
        const tx = commitment.addWhitelisted([], [], [], {
          from: other
        });

        await expect(tx).to.be.rejectedWith(EvmError);
      });

      it("should accept whitelist only during Before", async () => {
        await increaseTime(BEFORE_DURATION);

        const tx = commitment.addWhitelisted([], [], [], {
          from: whitelistAdmin
        });

        await expect(tx).to.be.rejectedWith(EvmError);
      });

      it("should pre-allocate Nmk for whitelist with Ether and Euro", async () => {
        const whitelisted = [investors[0], investors[1]];
        const tokens = [Token.Ether, Token.Euro];
        const amounts = [MIN_TICKET_EUR.mul(3), MIN_TICKET_EUR.mul(5)];
        const expectedEur = amounts[0]
          .mul(ETH_EUR_FRACTION)
          .div(Q18)
          .plus(amounts[1]);
        const expectedNmk = await neumark.cumulative(expectedEur);
        await commitment.addWhitelisted(whitelisted, tokens, amounts, {
          from: whitelistAdmin
        });
        const totalEur = await neumark.totalEuroUlps();
        const totalNmk = await neumark.totalSupply();
        const whitelistNmk = await neumark.balanceOf(commitment.address);

        expect(totalEur).to.be.bignumber.eq(expectedEur);
        expect(totalNmk).to.be.bignumber.eq(expectedNmk);
        expect(whitelistNmk).to.be.bignumber.eq(expectedNmk);
      });

      it("should not accept the same investor twice", async () => {
        await commitment.addWhitelisted(
          [investors[0]],
          [Token.Euro],
          [MIN_TICKET_EUR.mul(2)],
          { from: whitelistAdmin }
        );

        const tx = commitment.addWhitelisted(
          [investors[0]],
          [Token.Euro],
          [MIN_TICKET_EUR.mul(2)],
          { from: whitelistAdmin }
        );

        await expect(tx).to.be.rejectedWith(EvmError);
      });

      it("should not accept the same investor with different token", async () => {
        await commitment.addWhitelisted(
          [investors[0]],
          [Token.Euro],
          [MIN_TICKET_EUR.mul(2)],
          { from: whitelistAdmin }
        );

        const tx = commitment.addWhitelisted(
          [investors[0]],
          [Token.Ether],
          [MIN_TICKET_EUR.mul(2)],
          { from: whitelistAdmin }
        );

        await expect(tx).to.be.rejectedWith(EvmError);
      });

      it("should accept zero tickets", async () => {
        await commitment.addWhitelisted(
          [investors[0], investors[1]],
          [Token.Euro, Token.Ether],
          [0, 0],
          { from: whitelistAdmin }
        );
      });

      it("should not accept too small euro tickets", async () => {
        const tx = commitment.addWhitelisted(
          [investors[0]],
          [Token.Euro],
          [MIN_TICKET_EUR.sub(1)],
          { from: whitelistAdmin }
        );

        await expect(tx).to.be.rejectedWith(EvmError);
      });

      it("should not accept too small ether tickets", async () => {
        const tx = commitment.addWhitelisted(
          [investors[0]],
          [Token.Euro],
          [
            MIN_TICKET_EUR.sub(1)
              .mul(Q18)
              .div(ETH_EUR_FRACTION)
          ],
          { from: whitelistAdmin }
        );

        await expect(tx).to.be.rejectedWith(EvmError);
      });

      it("should accept up to including cap", async () => {
        await commitment.addWhitelisted(
          [investors[0]],
          [Token.Euro],
          [CAP_EUR],
          { from: whitelistAdmin }
        );
      });

      it("Should not go over cap with one huge ticket", async () => {
        const tx = commitment.addWhitelisted(
          [investors[0]],
          [Token.Euro],
          [CAP_EUR.plus(1)],
          { from: whitelistAdmin }
        );

        await expect(tx).to.be.rejectedWith(EvmError);
      });

      it("Should not go over cap with a small ticket", async () => {
        await commitment.addWhitelisted(
          [investors[0]],
          [Token.Euro],
          [CAP_EUR],
          { from: whitelistAdmin }
        );

        const tx = commitment.addWhitelisted(
          [investors[1]],
          [Token.Euro],
          [MIN_TICKET_EUR.plus(1)],
          { from: whitelistAdmin }
        );

        await expect(tx).to.be.rejectedWith(EvmError);
      });
    });

    describe("Abort", async () => {
      beforeEach(async () => {
        await commitment.addWhitelisted(
          [investors[0], investors[1]],
          [Token.Ether, Token.Euro],
          [MIN_TICKET_EUR.mul(10), MIN_TICKET_EUR.mul(10)],
          { from: whitelistAdmin }
        );
      });

      it("should abort", async () => {
        await commitment.abort({ from: whitelistAdmin });
      });

      it("should abort only by whitelist admin", async () => {
        const tx = commitment.abort({ from: other });

        await expect(tx).to.be.rejectedWith(EvmError);
      });

      it("should abort only Before", async () => {
        await increaseTime(WHITELIST_START);

        const tx = commitment.abort({ from: whitelistAdmin });

        await expect(tx).to.be.rejectedWith(EvmError);
      });

      it("should burn neumarks on abort", async () => {
        await commitment.abort({ from: whitelistAdmin });

        const nmks = await neumark.balanceOf(commitment.address);

        expect(nmks).to.be.bignumber.eq(0);
      });

      it("should selfdestruct on abort");
    });

    describe("Timed transtitions", async () => {
      const amountEth = MIN_TICKET_EUR.mul(10);
      const amountEur = MIN_TICKET_EUR.mul(10);
      let neumarksEth;
      let neumarksEur;
      let totalNmk;

      beforeEach(async () => {
        const ethEur = amountEth.mul(ETH_EUR_FRACTION).div(Q18);
        neumarksEth = await neumark.cumulative(ethEur);
        totalNmk = await neumark.cumulative(ethEur.plus(amountEur));
        neumarksEur = totalNmk.sub(neumarksEth);
        await commitment.addWhitelisted(
          [investors[0], investors[1]],
          [Token.Ether, Token.Euro],
          [amountEth, amountEur],
          { from: whitelistAdmin }
        );
      });

      it("should roll back unfulfilled Ether tickets on Public", async () => {
        await increaseTime(PUBLIC_START);

        const tx = await commitment.handleTimedTransitions();
        const nmks = await neumark.balanceOf(commitment.address);

        await prettyPrintGasCost("handleTimedTransitions", tx);
        expect(nmks).to.be.bignumber.eq(neumarksEur);

        const neumarkSupply = await neumark.totalSupply();
        expect(neumarkSupply).to.be.bignumber.eq(neumarksEur);
      });

      it("should not roll back fulfilled Ether ticket", async () => {
        await increaseTime(WHITELIST_START);
        await commitment.commit({ from: investors[0], value: amountEth });
        const nmksBefore = await neumark.balanceOf(commitment.address);
        expect(nmksBefore).to.be.bignumber.eq(neumarksEur);

        await increaseTime(PUBLIC_START);
        const tx = await commitment.handleTimedTransitions();
        const nmksAfter = await neumark.balanceOf(commitment.address);
        await prettyPrintGasCost("handleTimedTransitions", tx);
        expect(nmksAfter).to.be.bignumber.eq(neumarksEur);

        const neumarkSupply = await neumark.totalSupply();
        expect(neumarkSupply).to.be.bignumber.eq(totalNmk);
      });

      it("should roll back unfulfilled Ether with part Ether ticket fulfilled", async () => {
        await increaseTime(WHITELIST_START);
        const part = 0.411829;
        await commitment.commit({
          from: investors[0],
          value: amountEth.mul(part).round()
        });
        const nmksBefore = await neumark.balanceOf(commitment.address);
        const fulfilledNeumarks = neumarksEth.mul(part).round();
        expect(nmksBefore).to.be.bignumber.eq(
          neumarksEur.add(neumarksEth.sub(fulfilledNeumarks))
        );

        await increaseTime(PUBLIC_START);
        const tx = await commitment.handleTimedTransitions();
        const nmks = await neumark.balanceOf(commitment.address);
        await prettyPrintGasCost("handleTimedTransitions", tx);
        expect(nmks).to.be.bignumber.eq(neumarksEur);

        const neumarkSupply = await neumark.totalSupply();
        expect(neumarkSupply).to.be.bignumber.eq(
          neumarksEur.add(fulfilledNeumarks)
        );
      });

      it("should roll back unfulfilled Euro tickets on Finished", async () => {
        await increaseTime(FINISHED_START);

        const tx = await commitment.handleTimedTransitions();
        const nmks = await neumark.balanceOf(commitment.address);

        await prettyPrintGasCost("handleTimedTransitions", tx);
        expect(nmks).to.be.bignumber.eq(0);

        const neumarkSupply = await neumark.totalSupply();
        expect(neumarkSupply).to.be.bignumber.eq(0);
      });

      it("should not roll back fulfilled Euro tickets on Finished", async () => {
        await increaseTime(PUBLIC_START);
        await euroToken.deposit(investors[1], amountEur, {
          from: eurtDepositManager
        });
        await euroToken.approve(commitment.address, amountEur, {
          from: investors[1]
        });
        await commitment.commitEuro({ from: investors[1] });
        const nmksBefore = await neumark.balanceOf(commitment.address);
        expect(nmksBefore).to.be.bignumber.eq(0);

        await increaseTime(FINISHED_START);
        const tx = await commitment.handleTimedTransitions();
        const nmksAfter = await neumark.balanceOf(commitment.address);
        await prettyPrintGasCost("handleTimedTransitions", tx);
        expect(nmksAfter).to.be.bignumber.eq(0);

        const neumarkSupply = await neumark.totalSupply();
        expect(neumarkSupply).to.be.bignumber.eq(neumarksEur);
      });

      it("should roll back unfulfilled Euro tickets on Finished with part Euro ticket fulfilled", async () => {
        await increaseTime(PUBLIC_START);
        const part = 0.918912;
        const partialEur = amountEur.mul(part).round();
        await euroToken.deposit(investors[1], amountEur, {
          from: eurtDepositManager
        });
        await euroToken.approve(commitment.address, partialEur, {
          from: investors[1]
        });
        // commit partial
        await commitment.commitEuro({ from: investors[1] });
        const nmksBefore = await neumark.balanceOf(commitment.address);
        const fulfilledNeumarks = neumarksEur.mul(part).round();
        expect(nmksBefore).to.be.bignumber.eq(
          neumarksEur.sub(fulfilledNeumarks)
        );

        await increaseTime(FINISHED_START);
        const tx = await commitment.handleTimedTransitions();
        const nmks = await neumark.balanceOf(commitment.address);
        await prettyPrintGasCost("handleTimedTransitions", tx);
        expect(nmks).to.be.bignumber.eq(0);

        const neumarkSupply = await neumark.totalSupply();
        expect(neumarkSupply).to.be.bignumber.eq(fulfilledNeumarks);
      });

      it("should roll back partially fulfilled tickets", async () => {
        await increaseTime(WHITELIST_START);
        const part0 = 0.411829;
        await commitment.commit({
          from: investors[0],
          value: amountEth.mul(part0).round()
        });
        const nmksBefore0 = await neumark.balanceOf(commitment.address);
        const fulfilledNeumarks0 = neumarksEth.mul(part0).round();
        expect(nmksBefore0).to.be.bignumber.eq(
          neumarksEur.add(neumarksEth.sub(fulfilledNeumarks0))
        );

        await increaseTime(PUBLIC_START);
        const part1 = 0.918912;
        const partialEur1 = amountEur.mul(part1).round();
        await euroToken.deposit(investors[1], amountEur, {
          from: eurtDepositManager
        });
        await euroToken.approve(commitment.address, partialEur1, {
          from: investors[1]
        });
        // commit partial
        await commitment.commitEuro({ from: investors[1] });
        const nmksBefore1 = await neumark.balanceOf(commitment.address);
        const fulfilledNeumarks1 = neumarksEur.mul(part1).round();
        expect(nmksBefore1).to.be.bignumber.eq(
          neumarksEur.sub(fulfilledNeumarks1)
        );

        await increaseTime(FINISHED_START);
        const tx = await commitment.handleTimedTransitions();
        const nmks = await neumark.balanceOf(commitment.address);
        await prettyPrintGasCost("handleTimedTransitions", tx);
        expect(nmks).to.be.bignumber.eq(0);

        const neumarkSupply = await neumark.totalSupply();
        expect(neumarkSupply).to.be.bignumber.eq(
          fulfilledNeumarks0.add(fulfilledNeumarks1)
        );
      });

      it("should enable Neumark trading on Finished", async () => {
        await increaseTime(FINISHED_START);

        await commitment.handleTimedTransitions();
        const enabled = await neumark.transferEnabled();

        expect(enabled).to.be.true;
      });

      it("should enable escape hatches on Finished", async () => {
        await increaseTime(FINISHED_START);
        await commitment.handleTimedTransitions();
        const euroLockState = await euroLock.lockState();
        expect(euroLockState).to.be.bignumber.eq(LockState.AcceptingUnlocks);
        const etherLockState = await etherLock.lockState();
        expect(etherLockState).to.be.bignumber.eq(LockState.AcceptingUnlocks);
      });
    });

    describe("Estimate neumark reward", async () => {
      it("should compute from current curve with equal split", async () => {
        const amountEth = Q18.mul(6.62);
        const amountEur = await commitment.convertToEur(amountEth);
        const totalNmk = await neumark.incremental(amountEur);
        expect(totalNmk.modulo(2)).to.be.bignumber.eq(0);
        const investorNmk = investorShare(totalNmk);

        const estimate = await commitment.estimateNeumarkReward(amountEth);

        expect(estimate).to.be.bignumber.eq(investorNmk);
      });

      it("should compute from current curve investor 1 wei more", async () => {
        const amountEth = Q18.mul(1);
        const amountEur = await commitment.convertToEur(amountEth);
        const totalNmk = await neumark.incremental(amountEur);
        expect(totalNmk.modulo(2)).to.be.bignumber.eq(1);
        const investorNmk = investorShare(totalNmk);
        const platformNmk = platformShare(totalNmk);
        expect(investorNmk.sub(platformNmk)).to.be.bignumber.eq(1);

        const estimate = await commitment.estimateNeumarkReward(amountEth);

        expect(estimate).to.be.bignumber.eq(investorNmk);
      });
    });

    describe("Commit ether not whitelisted", async () => {
      const investor = investors[0];
      const amountEth = Q18.mul(100);
      const amountEur = amountEth.mul(ETH_EUR_FRACTION).div(Q18);
      let expectedTotalNmk;
      let expectedInvestorNmk;
      let expectedPlatformNmk;

      beforeEach(async () => {
        expectedTotalNmk = await neumark.cumulative(amountEur);
        expectedPlatformNmk = platformShare(expectedTotalNmk);
        expectedInvestorNmk = investorShare(expectedTotalNmk);
      });

      it("should commit during Public", async () => {
        await increaseTime(PUBLIC_START);

        const tx = await commitment.commit({
          from: investor,
          value: amountEth
        });

        await prettyPrintGasCost("commit", tx);
        expectFundsCommittedEvent(
          tx,
          investor,
          amountEth,
          etherToken,
          amountEur,
          expectedInvestorNmk
        );
      });

      it("should commit during Public with partial approve on EtherToken", async () => {
        await increaseTime(PUBLIC_START);
        const part1 = amountEth.mul(0.181278);
        const part2 = amountEth.sub(part1);

        await etherToken.deposit({ from: investor, value: part1 });
        await etherToken.approve(commitment.address, part1, { from: investor });

        const tx = await commitment.commit({
          from: investor,
          value: part2
        });
        expectFundsCommittedEvent(
          tx,
          investor,
          amountEth,
          etherToken,
          amountEur,
          expectedInvestorNmk
        );
      });

      it("should commit during Public with full approve on EtherToken", async () => {
        await increaseTime(PUBLIC_START);
        await etherToken.deposit({ from: investor, value: amountEth });
        await etherToken.approve(commitment.address, amountEth, {
          from: investor
        });

        const tx = await commitment.commit({
          from: investor,
          value: 0
        });
        expectFundsCommittedEvent(
          tx,
          investor,
          amountEth,
          etherToken,
          amountEur,
          expectedInvestorNmk
        );
      });

      it("should reject commit if EtherToken balance 1 wei below approve", async () => {
        await increaseTime(PUBLIC_START);
        // remove .sub(1) for this test to fail
        await etherToken.deposit({ from: investor, value: amountEth.sub(1) });
        await etherToken.approve(commitment.address, amountEth, {
          from: investor
        });

        const tx = commitment.commit({
          from: investor,
          value: 0
        });
        await expect(tx).to.be.rejectedWith(EvmError);
      });

      it("should not commit during Whitelist", async () => {
        await increaseTime(WHITELIST_START);

        const tx = commitment.commit({ from: investor, value: amountEth });

        await expect(tx).to.be.rejectedWith(EvmError);
      });

      it("should not commit during Before", async () => {
        const tx = commitment.commit({
          from: investor,
          value: amountEth
        });

        await expect(tx).to.be.rejectedWith(EvmError);
      });

      it("should not commit during Finished", async () => {
        await increaseTime(FINISHED_START);

        const tx = commitment.commit({
          from: investor,
          value: amountEth
        });

        await expect(tx).to.be.rejectedWith(EvmError);
      });

      it("should not commit less than min ticket", async () => {
        const small = MIN_TICKET_ETH.sub(1);
        await increaseTime(PUBLIC_START);

        const tx = commitment.commit({ from: investor, value: small });

        await expect(tx).to.be.rejectedWith(EvmError);
      });

      it("should commit from curve", async () => {
        const otherAmount = MIN_TICKET_EUR.mul(10);
        await increaseTime(PUBLIC_START);
        await commitment.commit({ from: other, value: otherAmount });
        const curveNmk = investorShare(
          await neumark.incremental(ethToEur(amountEth))
        );

        await commitment.commit({ from: investor, value: amountEth });
        const investorNmk = await neumark.balanceOf(investor);

        expect(investorNmk).to.be.bignumber.eq(curveNmk);
      });

      it("should not commit over cap", async () => {
        const capEth = CAP_EUR.mul(Q18).divToInt(ETH_EUR_FRACTION);
        await increaseTime(PUBLIC_START);

        const tx = commitment.commit({ from: other, value: capEth.plus(1) });

        await expect(tx).to.be.rejectedWith(EvmError);
      });

      it("should issue Neumark", async () => {
        await increaseTime(PUBLIC_START);

        await commitment.commit({ from: investor, value: amountEth });
        const investorNmk = await neumark.balanceOf(investor);

        expect(investorNmk).to.be.bignumber.eq(expectedInvestorNmk);
      });

      it("should lock EtherToken", async () => {
        await increaseTime(PUBLIC_START);
        // await mineBlock();
        const now = await latestTimestamp();
        const expectUnlockDate = now + LOCK_DURATION;
        const epsilon = 3600;

        await commitment.commit({
          from: investor,
          value: amountEth
        });
        const lockEth = await etherToken.balanceOf(etherLock.address);
        const [balance, neumarksDue, unlockDate] = await etherLock.balanceOf(
          investor
        );

        expect(balance).to.be.bignumber.eq(amountEth);
        expect(neumarksDue).to.be.bignumber.eq(expectedInvestorNmk);
        expect(unlockDate.sub(expectUnlockDate).abs()).to.be.bignumber.lt(
          epsilon
        );
        expect(lockEth).to.be.bignumber.eq(amountEth);
      });

      it("should commit EtherToken", async () => {
        await increaseTime(PUBLIC_START);

        await etherToken.deposit({
          from: investor,
          value: amountEth
        });
        await etherToken.approve(commitment.address, amountEth, {
          from: investor
        });
        await commitment.commit({ from: investor });
        const investorNmk = await neumark.balanceOf(investor);
        const platformNmk = await neumark.balanceOf(platform);

        expect(investorNmk).to.be.bignumber.eq(expectedInvestorNmk);
        expect(platformNmk).to.be.bignumber.eq(expectedPlatformNmk);
      });

      it("should commit Ether and EtherToken", async () => {
        const lessAmount = amountEth.divToInt(3);
        const remainder = amountEth.sub(lessAmount);
        await increaseTime(PUBLIC_START);

        await etherToken.deposit({
          from: investor,
          value: lessAmount
        });
        await etherToken.approve(commitment.address, lessAmount, {
          from: investor
        });
        await commitment.commit({ from: investor, value: remainder });
        const investorNmk = await neumark.balanceOf(investor);
        const platformNmk = await neumark.balanceOf(platform);

        expect(investorNmk).to.be.bignumber.eq(expectedInvestorNmk);
        expect(platformNmk).to.be.bignumber.eq(expectedPlatformNmk);
      });
    });

    describe("Commit ether whitelisted", async () => {
      const investor = investors[0];
      const amountEth = Q18.mul(100);
      const amountEur = amountEth.mul(ETH_EUR_FRACTION).div(Q18);
      let expectedTotalNmk;
      let expectedPlatformNmk;
      let expectedInvestorNmk;

      beforeEach(async () => {
        expectedTotalNmk = await neumark.cumulative(amountEur);
        expectedPlatformNmk = platformShare(expectedTotalNmk);
        expectedInvestorNmk = investorShare(expectedTotalNmk);
        await commitment.addWhitelisted(
          [investor],
          [Token.Ether],
          [amountEth],
          { from: whitelistAdmin }
        );
      });

      it("should commit during Whitelist", async () => {
        await increaseTime(WHITELIST_START);

        const tx = await commitment.commit({
          from: investor,
          value: amountEth
        });

        await prettyPrintGasCost("commit", tx);
        expectFundsCommittedEvent(
          tx,
          investor,
          amountEth,
          etherToken,
          amountEur,
          expectedInvestorNmk
        );
      });

      it("should commit during Public", async () => {
        await increaseTime(PUBLIC_START);

        await commitment.commit({
          from: investor,
          value: amountEth
        });
      });

      it("should not commit during Before", async () => {
        const tx = commitment.commit({
          from: investor,
          value: amountEth
        });

        await expect(tx).to.be.rejectedWith(EvmError);
      });

      it("should not commit during Finished", async () => {
        await increaseTime(FINISHED_START);

        const tx = commitment.commit({
          from: investor,
          value: amountEth
        });

        await expect(tx).to.be.rejectedWith(EvmError);
      });

      it("should receive neumarks from ticket", async () => {
        await increaseTime(WHITELIST_START);

        await commitment.commit({
          from: investor,
          value: amountEth
        });
        const investorNmk = await neumark.balanceOf(investor);
        const platformNmk = await neumark.balanceOf(platform);

        expect(investorNmk).to.be.bignumber.eq(expectedInvestorNmk);
        expect(platformNmk).to.be.bignumber.eq(expectedPlatformNmk);
      });

      it("should commit less than ticket proportionally", async () => {
        const lessAmount = amountEth.divToInt(3);
        const lessInv = expectedInvestorNmk.divToInt(3);
        const lessPlt = expectedPlatformNmk.divToInt(3);
        const epsilon = web3.toBigNumber("1000");
        await increaseTime(WHITELIST_START);

        await commitment.commit({
          from: investor,
          value: lessAmount
        });
        const investorNmk = await neumark.balanceOf(investor);
        const platformNmk = await neumark.balanceOf(platform);

        // Inexact due to complex rounding. We should be within epsilon of
        // the expected result
        expect(investorNmk.sub(lessInv).abs()).to.be.bignumber.lt(epsilon);
        expect(platformNmk.sub(lessPlt).abs()).to.be.bignumber.lt(epsilon);
      });

      it("should commit in tranches exactly", async () => {
        const lessAmount = amountEth.divToInt(3);
        const remainder = amountEth.sub(lessAmount);
        await increaseTime(WHITELIST_START);

        await commitment.commit({
          from: investor,
          value: lessAmount
        });
        await commitment.commit({
          from: investor,
          value: remainder
        });
        const investorNmk = await neumark.balanceOf(investor);
        const platformNmk = await neumark.balanceOf(platform);

        // Total result should be exact.
        expect(investorNmk).to.be.bignumber.eq(expectedInvestorNmk);
        expect(platformNmk).to.be.bignumber.eq(expectedPlatformNmk);
      });

      it("should commit more than ticket", async () => {
        const addedEth = Q18.mul(50);
        const moreEth = amountEth.plus(addedEth);
        const addedNmk = investorShare(
          await neumark.incremental(ethToEur(addedEth))
        );
        const expectedNmk = expectedInvestorNmk.plus(addedNmk);
        const epsilon = web3.toBigNumber("10");
        await increaseTime(WHITELIST_START);

        await commitment.commit({
          from: investor,
          value: moreEth
        });
        const investorNmk = await neumark.balanceOf(investor);

        expect(investorNmk.sub(expectedNmk)).to.be.bignumber.lt(epsilon);
      });

      it("should commit only from curve during Public", async () => {
        const otherEth = MIN_TICKET_EUR.mul(10);
        await increaseTime(PUBLIC_START);
        await commitment.commit({ value: otherEth, from: other });
        const curveNmk = investorShare(
          await neumark.incremental(ethToEur(amountEth))
        );

        await commitment.commit({
          from: investor,
          value: amountEth
        });
        const investorNmk = await neumark.balanceOf(investor);

        // Total result should be exact.
        expect(investorNmk).to.be.bignumber.eq(curveNmk);
      });

      it("should not commit over cap during Whitelist", async () => {
        const capEth = CAP_EUR.mul(Q18).divToInt(ETH_EUR_FRACTION);
        await increaseTime(WHITELIST_START);

        const tx = commitment.commit({
          from: investor,
          value: capEth.plus(1)
        });

        await expect(tx).to.be.rejectedWith(EvmError);
      });

      it("should not commit over cap during Public", async () => {
        const capEth = CAP_EUR.mul(Q18).divToInt(ETH_EUR_FRACTION);
        await increaseTime(PUBLIC_START);

        const tx = commitment.commit({
          from: investor,
          value: capEth.plus(1)
        });

        await expect(tx).to.be.rejectedWith(EvmError);
      });

      it("should commit on curve if investor commits in Euro Token during Public", async () => {
        await increaseTime(PUBLIC_START);
        await commitment.handleTimedTransitions();
        const ticketEur = amountEur.mul(0.18).round();
        const expectedNmk = investorShare(await neumark.incremental(ticketEur));

        await euroToken.deposit(investor, CAP_EUR.mul(2), {
          from: eurtDepositManager
        });
        await euroToken.approve(commitment.address, ticketEur, {
          from: investor
        });
        await commitment.commitEuro({ from: investor });

        const nmk = await neumark.balanceOf(investor);
        expect(nmk).to.be.bignumber.eq(expectedNmk);
      });

      it("should reject if investor commits in Euro Token during Whitelist", async () => {
        // change to PUBLIC_START for this test to fail
        await increaseTime(WHITELIST_START);
        const ticketEur = amountEur.mul(0.819);

        await euroToken.deposit(investor, CAP_EUR.mul(2), {
          from: eurtDepositManager
        });
        await euroToken.approve(commitment.address, ticketEur, {
          from: investor
        });
        await expect(
          commitment.commitEuro({ from: investor })
        ).to.be.rejectedWith(EvmError);
      });
    });

    describe("Commit euro not whitelisted", async () => {
      const investor = investors[0];
      const amountEur = MIN_TICKET_EUR.mul(10);
      let expectedTotalNmk;
      let expectedInvestorNmk;

      beforeEach(async () => {
        expectedTotalNmk = await neumark.cumulative(amountEur);
        expectedInvestorNmk = investorShare(expectedTotalNmk);

        await euroToken.deposit(investor, CAP_EUR.mul(2), {
          from: eurtDepositManager
        });
        await euroToken.approve(commitment.address, amountEur, {
          from: investor
        });
      });

      it("should commit during Public", async () => {
        await increaseTime(PUBLIC_START);

        const tx = await commitment.commitEuro({
          from: investor
        });

        await prettyPrintGasCost("commit", tx);
        expectFundsCommittedEvent(
          tx,
          investor,
          amountEur,
          euroToken,
          amountEur,
          expectedInvestorNmk
        );
      });

      it("should reject commit if balance 1 'wei' below approve", async () => {
        await increaseTime(PUBLIC_START);
        // remove .sub(1) for this test to fail
        await euroToken.deposit(other, amountEur.sub(1), {
          from: eurtDepositManager
        });
        await euroToken.approve(commitment.address, amountEur, {
          from: other
        });

        const tx = commitment.commitEuro({
          from: other
        });
        await expect(tx).to.be.rejectedWith(EvmError);
      });

      it("should not commit during Before", async () => {
        const tx = commitment.commitEuro({
          from: investor
        });

        await expect(tx).to.be.rejectedWith(EvmError);
      });

      it("should not commit during Whitelist", async () => {
        await increaseTime(WHITELIST_START);

        const tx = commitment.commitEuro({
          from: investor
        });

        await expect(tx).to.be.rejectedWith(EvmError);
      });

      it("should not commit during Finished", async () => {
        await increaseTime(FINISHED_START);

        const tx = commitment.commitEuro({
          from: investor
        });

        await expect(tx).to.be.rejectedWith(EvmError);
      });

      it("should not commit less than min ticket", async () => {
        await euroToken.approve(commitment.address, 0, {
          from: investor
        });
        await euroToken.approve(commitment.address, MIN_TICKET_EUR.sub(1), {
          from: investor
        });
        await increaseTime(PUBLIC_START);

        const tx = commitment.commitEuro({
          from: investor
        });

        await expect(tx).to.be.rejectedWith(EvmError);
      });

      it("should not commit over cap", async () => {
        await euroToken.approve(commitment.address, 0, {
          from: investor
        });
        await euroToken.approve(commitment.address, CAP_EUR.add(1), {
          from: investor
        });
        await increaseTime(PUBLIC_START);

        const tx = commitment.commitEuro({
          from: investor
        });

        await expect(tx).to.be.rejectedWith(EvmError);
      });

      it("should issue neumark", async () => {
        await increaseTime(PUBLIC_START);

        await commitment.commitEuro({ from: investor });
        const investorNmk = await neumark.balanceOf(investor);

        expect(investorNmk).to.be.bignumber.eq(expectedInvestorNmk);
      });

      it("should issue neumark from curve", async () => {
        await euroToken.deposit(other, CAP_EUR.mul(2), {
          from: eurtDepositManager
        });
        await euroToken.approve(commitment.address, amountEur, {
          from: other
        });
        await increaseTime(PUBLIC_START);
        await commitment.commitEuro({ from: other });
        const curveNmk = investorShare(await neumark.incremental(amountEur));
        const epsilon = web3.toBigNumber("10");

        await commitment.commitEuro({ from: investor });
        const investorNmk = await neumark.balanceOf(investor);

        expect(investorNmk.sub(curveNmk).abs()).to.be.bignumber.lt(epsilon);
      });

      it("should lock EuroToken", async () => {
        await increaseTime(PUBLIC_START);
        // await mineBlock();
        const now = await latestTimestamp();
        const expectUnlockDate = now + LOCK_DURATION;
        const epsilon = 3600;

        await commitment.commitEuro({
          from: investor
        });
        const lockEur = await euroToken.balanceOf(euroLock.address);
        const [balance, neumarksDue, unlockDate] = await euroLock.balanceOf(
          investor
        );

        expect(balance).to.be.bignumber.eq(amountEur);
        expect(neumarksDue).to.be.bignumber.eq(expectedInvestorNmk);
        expect(unlockDate.sub(expectUnlockDate).abs()).to.be.bignumber.lt(
          epsilon
        );
        expect(lockEur).to.be.bignumber.eq(amountEur);
      });
    });

    describe("Commit euro whitelisted", async () => {
      const investor = investors[0];
      const amountEur = MIN_TICKET_EUR.mul(10);
      let expectedTotalNmk;
      let expectedInvestorNmk;
      let expectedPlatformNmk;

      beforeEach(async () => {
        expectedTotalNmk = await neumark.cumulative(amountEur);
        expectedPlatformNmk = platformShare(expectedTotalNmk);
        expectedInvestorNmk = investorShare(expectedTotalNmk);

        await euroToken.deposit(investor, CAP_EUR.mul(2), {
          from: eurtDepositManager
        });
        await euroToken.approve(commitment.address, amountEur, {
          from: investor
        });
        await commitment.addWhitelisted([investor], [Token.Euro], [amountEur], {
          from: whitelistAdmin
        });
      });

      it("should commit during Whitelist", async () => {
        await increaseTime(WHITELIST_START);

        const tx = await commitment.commitEuro({
          from: investor
        });

        await prettyPrintGasCost("commit", tx);
        expectFundsCommittedEvent(
          tx,
          investor,
          amountEur,
          euroToken,
          amountEur,
          expectedInvestorNmk
        );
      });

      it("should commit during Public", async () => {
        await increaseTime(PUBLIC_START);

        await commitment.commitEuro({
          from: investor
        });
      });

      it("should not commit during Before", async () => {
        const tx = commitment.commitEuro({
          from: investor
        });

        await expect(tx).to.be.rejectedWith(EvmError);
      });

      it("should not commit during Finished", async () => {
        await increaseTime(FINISHED_START);

        const tx = commitment.commitEuro({
          from: investor
        });

        await expect(tx).to.be.rejectedWith(EvmError);
      });

      it("should receive neumarks from ticket", async () => {
        await increaseTime(WHITELIST_DURATION);
        await commitment.commitEuro({ from: investor });
        const nmk = await neumark.balanceOf(investor);

        expect(nmk).to.be.bignumber.eq(expectedInvestorNmk);
      });

      it("should commit less than ticket proportionally", async () => {
        const lessAmount = amountEur.divToInt(3);
        const lessInv = expectedInvestorNmk.divToInt(3);
        const lessPlt = expectedPlatformNmk.divToInt(3);
        const epsilon = web3.toBigNumber("1000");
        await euroToken.approve(commitment.address, 0, { from: investor });
        await euroToken.approve(commitment.address, lessAmount, {
          from: investor
        });
        await increaseTime(WHITELIST_START);

        await commitment.commitEuro({ from: investor });
        const investorNmk = await neumark.balanceOf(investor);
        const platformNmk = await neumark.balanceOf(platform);

        // Inexact due to complex rounding. We should be within epsilon of
        // the expected result
        expect(investorNmk.sub(lessInv).abs()).to.be.bignumber.lt(epsilon);
        expect(platformNmk.sub(lessPlt).abs()).to.be.bignumber.lt(epsilon);
      });

      it("should commit in tranches exactly", async () => {
        const lessAmount = amountEur.divToInt(3);
        const remainder = amountEur.sub(lessAmount);
        await euroToken.approve(commitment.address, 0, { from: investor });
        await euroToken.approve(commitment.address, lessAmount, {
          from: investor
        });
        await increaseTime(WHITELIST_START);

        await commitment.commitEuro({ from: investor });
        await euroToken.approve(commitment.address, remainder, {
          from: investor
        });
        await commitment.commitEuro({ from: investor });
        const investorNmk = await neumark.balanceOf(investor);
        const platformNmk = await neumark.balanceOf(platform);

        // Total result should be exact.
        expect(investorNmk).to.be.bignumber.eq(expectedInvestorNmk);
        expect(platformNmk).to.be.bignumber.eq(expectedPlatformNmk);
      });

      it("should commit more than ticket", async () => {
        const addedEur = Q18.mul(50);
        const moreEur = amountEur.plus(addedEur);
        const addedNmk = investorShare(await neumark.incremental(addedEur));
        const expectedNmk = expectedInvestorNmk.plus(addedNmk);
        const epsilon = web3.toBigNumber("10");
        await euroToken.approve(commitment.address, 0, { from: investor });
        await euroToken.approve(commitment.address, moreEur, {
          from: investor
        });
        await increaseTime(WHITELIST_START);

        await commitment.commitEuro({ from: investor });
        const investorNmk = await neumark.balanceOf(investor);

        expect(investorNmk.sub(expectedNmk)).to.be.bignumber.lt(epsilon);
      });

      it("should not commit over cap", async () => {
        await euroToken.approve(commitment.address, 0, { from: investor });
        await euroToken.approve(commitment.address, CAP_EUR.add(1), {
          from: investor
        });
        await increaseTime(WHITELIST_START);

        const tx = commitment.commit({ from: investor });

        await expect(tx).to.be.rejectedWith(EvmError);
      });

      it("should commit during Public with whitelisted ticket", async () => {
        await increaseTime(PUBLIC_START);
        // other investor commits with ether
        await commitment.commit({
          from: other,
          value: MIN_TICKET_ETH.mul(10)
        });

        await commitment.commitEuro({ from: investor });
        const nmk = await neumark.balanceOf(investor);

        expect(nmk).to.be.bignumber.eq(expectedInvestorNmk);
      });

      it("should commit on curve if investor commits in Ether during Public", async () => {
        await increaseTime(PUBLIC_START);
        const ticketEth = MIN_TICKET_ETH.mul(7.1892);
        const ticketEurUlps = ethToEur(ticketEth);
        const expectedNmk = investorShare(
          await neumark.incremental(ticketEurUlps)
        );
        // whitelist only works per specific token, investment on general terms
        await commitment.commit({
          from: investor,
          value: ticketEth
        });
        const nmk = await neumark.balanceOf(investor);

        expect(nmk).to.be.bignumber.eq(expectedNmk);
      });

      it("should reject if investor commits in Ether during Whitelist", async () => {
        await increaseTime(WHITELIST_START);
        await expect(
          commitment.commit({ from: investor, value: MIN_TICKET_ETH.mul(10) })
        ).to.be.rejectedWith(EvmError);
      });
    });

    describe("Mixed commitments", async () => {});
  }
);<|MERGE_RESOLUTION|>--- conflicted
+++ resolved
@@ -169,12 +169,9 @@
 
     it("should deploy", async () => {
       await prettyPrintGasCost("Commitment deploy", commitment);
-<<<<<<< HEAD
-
       expect(await commitment.ethEurFraction()).to.be.bignumber.eq(
         ETH_EUR_FRACTION
       );
-=======
       expect(await commitment.platformWalletAddress.call()).to.eq(platform);
       expect(await commitment.neumark.call()).to.eq(neumark.address);
       expect(await commitment.etherLock.call()).to.eq(etherLock.address);
@@ -186,7 +183,6 @@
       expect(
         await commitment.platformOperatorNeumarkRewardShare.call()
       ).to.be.bignumber.eq(PLATFORM_SHARE);
->>>>>>> 2bccc6d5
     });
 
     describe("Whitelist", async () => {
