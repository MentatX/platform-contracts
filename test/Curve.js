import gasCost from './helpers/gasCost';

const Curve = artifacts.require('./Curve.sol');
const NeumarkFactory = artifacts.require('./NeumarkFactory.sol');
const Neumark = artifacts.require('./Neumark.sol');
const NeumarkController = artifacts.require('./NeumarkController.sol');

contract('Curve', (accounts) => {
  let curve;
  let neumark;
  let factory;
  let controller;

  beforeEach(async () => {
    factory = await NeumarkFactory.new();
    neumark = await Neumark.new(factory.address);
    controller = await NeumarkController.new(neumark.address);
    await neumark.changeController(controller.address);
    curve = await Curve.new(controller.address);
  });

  it('should deploy', async () => {
    console.log(`\tCurve took ${gasCost(curve)}.`);
  });
  it('should start at zero', async () => {
    assert.equal(await curve.totalEuros.call(), 0);
  });
  it('should compute exactly over the whole range', async () => {
    const correct = [
      [0, 0],
      [1, 6],
      [2, 12],
      [3, 19],
      [4, 25],
      [5, 32],
      [6, 38],
      [7, 45],
      [8, 51],
      [9, 58],
      [10, 64],
      [20, 129],
      [30, 194],
      [40, 259],
      [50, 324],
      [60, 389],
      [70, 454],
      [80, 519],
      [90, 584],
      [100, 649],
      [200, 1299],
      [300, 1949],
      [400, 2599],
      [500, 3249],
      [600, 3899],
      [700, 4549],
      [800, 5199],
      [900, 5849],
      [1000, 6499],
      [2000, 12999],
      [3000, 19499],
      [4000, 25999],
      [5000, 32499],
      [6000, 38999],
      [7000, 45499],
      [8000, 51999],
      [9000, 58498],
      [10000, 64998],
      [20000, 129994],
      [30000, 194987],
      [40000, 259977],
      [50000, 324964],
      [60000, 389949],
      [70000, 454930],
      [80000, 519909],
      [90000, 584885],
      [100000, 649859],
      [200000, 1299436],
      [300000, 1948733],
      [400000, 2597747],
      [500000, 3246481],
      [600000, 3894934],
      [700000, 4543106],
      [800000, 5190997],
      [900000, 5838607],
      [1000000, 6485936],
      [2000000, 12943829],
      [3000000, 19373797],
      [4000000, 25775962],
      [5000000, 32150445],
      [6000000, 38497365],
      [7000000, 44816841],
      [8000000, 51108992],
      [9000000, 57373936],
      [10000000, 63611790],
      [20000000, 124525941],
      [30000000, 182856853],
      [40000000, 238714076],
      [50000000, 292202513],
      [60000000, 343422621],
      [70000000, 392470593],
      [80000000, 439438546],
      [90000000, 484414688],
      [100000000, 527483488],
      [200000000, 869474423],
      [300000000, 1091202310],
      [400000000, 1234958331],
      [500000000, 1328161734],
      [600000000, 1388589632],
      [700000000, 1427767718],
      [800000000, 1453168609],
      [900000000, 1469637132],
      [1000000000, 1480314406],
      [1100000000, 1487236957],
      [1200000000, 1491725153],
      [1300000000, 1494635050],
      [1400000000, 1496521665],
      [1500000000, 1497744841],
      [1600000000, 1497744841],
      [1700000000, 1497744841],
      [1800000000, 1497744841],
      [1900000000, 1497744841],
    ];
    await Promise.all(
      correct.map(async ([i, v]) => {
        const r = (await curve.curve.call(i)).valueOf();
        assert.equal(r, v, `Curve compute failed for value ${i}`);
      })
    );
  });
  it('should issue Neumarks', async () => {
    assert.equal((await curve.totalEuros.call()).valueOf(), 0);
    assert.equal((await neumark.totalSupply.call()).valueOf(), 0);

    const r1 = await curve.issue(100, accounts[1]); // TODO check result
    console.log(`\tIssue took ${gasCost(r1)}.`);
    assert.equal((await curve.totalEuros.call()).valueOf(), 100);
    assert.equal((await neumark.totalSupply.call()).valueOf(), 649);
    assert.equal((await neumark.balanceOf.call(accounts[1])).valueOf(), 649);

    const r2 = await curve.issue(900, accounts[2]);
    console.log(`\tIssue took ${gasCost(r2)}.`);
    assert.equal((await curve.totalEuros.call()).valueOf(), 1000);
    assert.equal((await neumark.totalSupply.call()).valueOf(), 6499);
    assert.equal((await neumark.balanceOf.call(accounts[2])).valueOf(), 6499 - 649);
  });
  it('should issue and then burn Neumarks', async () => {
    const r = await curve.issue(100, accounts[1]);
<<<<<<< HEAD
    const neumarks = (await neumark.balanceOf.call(accounts[1])).valueOf();
    console.log(`created neumarks ${neumarks}`);
    const burned = await curve.burnNeumark(neumarks, accounts[1]);
=======
    console.log(`\tIssue took ${gasCost(r)}.`);
    const neumarks = (await neumark.balanceOf.call(accounts[1])).valueOf();
    const burned = await curve.burnNeumark(neumarks, accounts[1]);
    console.log(`\tBurn took ${gasCost(burned)}.`);
>>>>>>> df9bef63
    assert.equal((await neumark.balanceOf.call(accounts[1])).valueOf(), 0);
  });
});<|MERGE_RESOLUTION|>--- conflicted
+++ resolved
@@ -145,16 +145,10 @@
   });
   it('should issue and then burn Neumarks', async () => {
     const r = await curve.issue(100, accounts[1]);
-<<<<<<< HEAD
-    const neumarks = (await neumark.balanceOf.call(accounts[1])).valueOf();
-    console.log(`created neumarks ${neumarks}`);
-    const burned = await curve.burnNeumark(neumarks, accounts[1]);
-=======
     console.log(`\tIssue took ${gasCost(r)}.`);
     const neumarks = (await neumark.balanceOf.call(accounts[1])).valueOf();
     const burned = await curve.burnNeumark(neumarks, accounts[1]);
     console.log(`\tBurn took ${gasCost(burned)}.`);
->>>>>>> df9bef63
     assert.equal((await neumark.balanceOf.call(accounts[1])).valueOf(), 0);
   });
 });