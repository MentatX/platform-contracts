--- conflicted
+++ resolved
@@ -1,36 +1,4 @@
 import { expect } from "chai";
-<<<<<<< HEAD
-import moment from "moment";
-import advanceToBlock from "./helpers/advanceToBlock";
-import EVMThrow from "./helpers/EVMThrow";
-import * as chain from "./helpers/spawnContracts";
-import eventValue from "./helpers/eventValue";
-import { increaseTime, setTimeTo } from "./helpers/increaseTime";
-import { latestTime, latestTimestamp } from "./helpers/latestTime";
-
-const WhitelistedCommitment = artifacts.require("WhitelistedCommitment");
-const sleep = ms => new Promise(resolve => setTimeout(resolve, ms));
-
-contract("WhitelistedCommitment", ([_, lockAdmin, whitelistAdmin, investor, investor2]) => {
-  // commitment starts in one day
-  let startTimestamp;
-
-  beforeEach(async () => {
-    await chain.spawnLockedAccount(lockAdmin, 18, 0.1);
-    // achtung! latestTimestamp() must be called after a block is mined, before that time is not accurrate
-    startTimestamp = latestTimestamp() + chain.days;
-    await chain.spawnWhitelistedCommitment(
-      lockAdmin,
-      whitelistAdmin,
-      startTimestamp,
-      chain.months,
-      chain.ether(1),
-      chain.ether(2000),
-      chain.ether(1),
-      218.1192809
-    );
-  });
-=======
 import EvmError from "./helpers/EVMThrow";
 import {
   closeFutureDate,
@@ -91,7 +59,6 @@
         EvmError
       );
     });
->>>>>>> 31e75ace
 
     it("should not be possible to set it after commitment is started", async () => {
       const startingDate = closeFutureDate();
@@ -101,73 +68,6 @@
       const investors = [accounts[0], accounts[1]];
       const tickets = [etherToWei(1), etherToWei(2)];
 
-<<<<<<< HEAD
-  it("should set whitelist", async () => {
-    await chain.commitment.setWhitelist([investor], {from: whitelistAdmin});
-    assert.equal(await chain.commitment.whitelistedInvestors(0), investor);
-    assert.equal(await chain.commitment.whitelisted(investor), 1);
-    // not on list
-    assert.equal(await chain.commitment.whitelisted(investor2), 0);
-  });
-
-  it("should set fixed list", async () => {
-    const ticket = chain.ether(100000);
-    const ticketEUR = await chain.commitment.convertToEUR(ticket);
-    const nmkForTicket = await chain.curve.cumulative(ticketEUR);
-    await chain.commitment.setFixed([investor], [ticket], {from: whitelistAdmin});
-    assert.equal(await chain.commitment.fixedCostInvestors(0), investor);
-    expect(await chain.commitment.fixedCost(investor), "ticket allowed").to.be.bignumber.equal(
-      ticket
-    );
-    expect(
-      await chain.commitment.totalFixedCostAmount(),
-      "all allowed must be ticket amount"
-    ).to.be.bignumber.equal(ticket);
-    expect(await chain.commitment.totalFixedCostNeumarks()).to.be.bignumber
-      .equal(nmkForTicket)
-      .equal(await chain.neumark.totalSupply());
-    // also allowed on whitelist
-    assert.equal(await chain.commitment.whitelisted(investor), 1);
-    // not on list
-    assert.equal(await chain.commitment.fixedCost(investor2), 0);
-  });
-
-  async function fixedCostCase(declared, ticket) {
-    const ticketEUR = await chain.commitment.convertToEUR(ticket);
-    // get neumarks from curve
-    const nmkForTicket = await chain.curve.cumulative(ticketEUR);
-    await chain.commitment.setFixed([investor], [declared], {from: whitelistAdmin});
-    await setTimeTo(startTimestamp);
-    let tx = await chain.commitment.commit({ value: ticket, from: investor });
-    const investorBalance = await chain.lockedAccount.balanceOf(investor);
-    expect(
-      investorBalance[1].valueOf(),
-      "neumarks due in lock must equal balance in token contract"
-    ).to.be.bignumber.equal(nmkForTicket.div(2).round(0, 4));
-  }
-
-  async function setupFixedCostCase(declared, ticket) {
-    await chain.commitment.setFixed([investor], [declared], {from: whitelistAdmin});
-    await setTimeTo(startTimestamp);
-  }
-
-  //it -> commit fixed and verify numbers (alt cases: below ticket, ticket, above ticket, and all of those but with many commits)
-  it("should commit below declared ticket on fixed cost", async () => {
-    const declaredSize = chain.ether(5000.2909);
-    const ticketSize = chain.ether(1.2);
-    await setupFixedCostCase(declaredSize, ticketSize);
-
-    let tx = await chain.commitment.commit({ value: ticketSize, from: investor });
-
-    const ticketInEur = await chain.commitment.convertToEUR(declaredSize);
-    const totalSecuredNeumarks = await chain.curve.curve(ticketInEur);
-    const expected = totalSecuredNeumarks.mul(ticketSize).div(declaredSize).div(2).round(0, 4);
-    const investorBalance = await chain.lockedAccount.balanceOf(investor);
-    expect(
-      investorBalance[1].valueOf(),
-      "neumarks due in lock must equal balance in token contract"
-    ).to.be.bignumber.equal(expected);
-=======
       await setTimeTo(startingDate);
 
       await expect(commitment.setFixed(investors, tickets)).to.be.rejectedWith(
@@ -316,7 +216,6 @@
         await commitment.fixedCost(whitelistedInvestors[1])
       ).to.be.bignumber.eq(0);
     });
->>>>>>> 31e75ace
   });
 
   describe("fixed size commitment", () => {
@@ -612,49 +511,6 @@
     });
   });
 
-<<<<<<< HEAD
-  it("should commit 1 ether from whitelist", async () => {
-    const ticket = chain.ether(1);
-    await chain.commitment.setWhitelist([investor], {from: whitelistAdmin});
-    // move to commitment start date
-    await setTimeTo(startTimestamp);
-    let tx = await chain.commitment.commit({ value: ticket, from: investor });
-    // check event
-    const event = eventValue(tx, "FundsInvested");
-    expect(event).to.exist;
-    expect(event.args.amount).to.be.bignumber.equal(ticket);
-    // check balances
-    expect(
-      await chain.lockedAccount.totalLockedAmount(),
-      "lockedAccount balance must match ticket"
-    ).to.be.bignumber.equal(ticket);
-    assert.equal(await chain.lockedAccount.totalInvestors(), 1);
-    expect(
-      await await chain.etherToken.totalSupply(),
-      "ticket must be in etherToken"
-    ).to.be.bignumber.equal(ticket);
-    const lockBalance = await chain.etherToken.balanceOf(chain.lockedAccount.address);
-    expect(lockBalance, "balance of lock contract must equal ticket").to.be.bignumber.equal(ticket);
-    const investorBalance = await chain.lockedAccount.balanceOf(investor);
-    const neumarkBalance = await chain.neumark.balanceOf.call(investor);
-    // console.log(`investor ${investorBalance[1].valueOf()} total nmk ${neumarkBalance.valueOf()}`)
-    expect(
-      investorBalance[1],
-      "neumarks due in lock must equal balance in token contract"
-    ).to.be.bignumber.equal(neumarkBalance.valueOf());
-    // fifth force and investor's neumarks should be same (half half split)
-    const operatorBalance = await chain.neumark.balanceOf(chain.operatorWallet);
-    // console.log(`${chain.operatorWallet} has ${operatorBalance}`);
-    const supply = await chain.neumark.totalSupply();
-    expect(supply, "lock and operator have all neumarks").to.be.bignumber.equal(
-      operatorBalance.plus(investorBalance[1])
-    );
-    // allow for 1 wei difference
-    expect(
-      operatorBalance.minus(investorBalance[1]).abs(),
-      "half half split"
-    ).to.be.bignumber.below(2);
-=======
   describe("successful comittment", () => {
     it("should burn unused neumarks from fixed pool", async () => {
       const startingDate = closeFutureDate();
@@ -699,29 +555,12 @@
       );
       expect(difference).to.be.bignumber.eq(expectedError); // should burn unsed fixed pool neumarks
     });
->>>>>>> 31e75ace
   });
 
   // it should not accept ether send without data
 
   // check all events
 });
-<<<<<<< HEAD
-// it -> check fix cost inv crossing ticket size by 1 wei
-// it -> set fixed cost (parametrized test by number of investors)
-// it -> set whitelist (parametrized test by number of investors)
-// it -> set large whitelist (1000 addresses) and check gas
-// it -> commit fixed and verify numbers (alt cases: below ticket, ticket, above ticket, and all of those but with many commits)
-// it -> commit whitelisted and verify numbers (case 1: no fixed, case 2: with fixed)
-// it -> commit whitelisted then fixed, verify numbers (alt case: vice versa - should not make any impact)
-// it -> all neumarks rollbacked on commitment fail
-// it -> remaining neumarks rollbacked on commitment success (not taken fixed tickets)
-// it -> should abort before starts (abortCommitment)
-// it -> permissions tests
-
-// separate test set for whitelisted -> public commitment
-// it -> whitelisted ends ok -> public ends ok (check state of lock and neumark token)
-=======
 
 function accumulateGasPrice(tx, acc = new web3.BigNumber(0)) {
   return new web3.BigNumber(tx.receipt.gasUsed).add(acc);
@@ -770,5 +609,4 @@
     ether: firstInvestorTicket,
     neumarks: expectedInvestor1NeumarkShare
   });
-}
->>>>>>> 31e75ace
+}