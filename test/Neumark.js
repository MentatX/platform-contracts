import { expect } from "chai";
import EvmError from "./helpers/EVMThrow";
import { prettyPrintGasCost } from "./helpers/gasUtils";
import { eventValue } from "./helpers/events";
import createAccessPolicy from "./helpers/createAccessPolicy";
import roles from "./helpers/roles";
import {
  basicTokenTests,
  standardTokenTests,
  erc677TokenTests,
  deployTestErc677Callback,
  erc223TokenTests,
  expectTransferEvent,
  ZERO_ADDRESS
} from "./helpers/tokenTestCases";
import { snapshotTokenTests } from "./helpers/snapshotTokenTestCases";

const EthereumForkArbiter = artifacts.require("EthereumForkArbiter");
const Neumark = artifacts.require("TestNeumark");
const TestSnapshotToken = artifacts.require("TestSnapshotToken");

const BigNumber = web3.BigNumber;
const AGREEMENT = "ipfs:QmPXME1oRtoT627YKaDPDQ3PwA8tdP9rWuAAweLzqSwAWT";
const EUR_DECIMALS = new BigNumber(10).toPower(18);
const NMK_DECIMALS = new BigNumber(10).toPower(18);

contract(
  "Neumark",
  ([deployer, other, platformRepresentative, transferAdmin, ...accounts]) => {
    let rbap;
    let forkArbiter;
    let neumark;

    beforeEach(async () => {
      rbap = await createAccessPolicy([
        { subject: transferAdmin, role: roles.transferAdmin },
        { subject: deployer, role: roles.snapshotCreator },
        { subject: accounts[1], role: roles.neumarkIssuer },
        { subject: accounts[2], role: roles.neumarkIssuer },
        { subject: accounts[0], role: roles.neumarkBurner },
        { subject: accounts[1], role: roles.neumarkBurner },
        {
          subject: platformRepresentative,
          role: roles.platformOperatorRepresentative
        }
      ]);
      forkArbiter = await EthereumForkArbiter.new(rbap.address, {
        from: deployer
      });
      neumark = await Neumark.new(rbap.address, forkArbiter.address, {
        from: deployer
      });
      await neumark.amendAgreement(AGREEMENT, { from: platformRepresentative });
    });

<<<<<<< HEAD
    async function expectAgreementAccepted(signer, signTx) {
      const signedAtBlock = await neumark.agreementSignedAtBlock.call(signer);
      if (signTx) {
        expect(signedAtBlock).to.be.bignumber.eq(signTx.receipt.blockNumber);
      } else {
        expect(signedAtBlock).to.be.bignumber.gt(0);
      }
=======
    function expectNeumarksBurnedEvent(tx, owner, euroUlps, neumarkUlps) {
      const event = eventValue(tx, "LogNeumarksBurned");
      expect(event).to.exist;
      expect(event.args.owner).to.equal(owner);
      expect(event.args.euroUlps).to.be.bignumber.equal(euroUlps);
      expect(event.args.neumarkUlps).to.be.bignumber.equal(neumarkUlps);
    }

    function expectNeumarksIssuedEvent(tx, owner, euroUlps, neumarkUlps) {
      const event = eventValue(tx, "LogNeumarksIssued");
      expect(event).to.exist;
      expect(event.args.owner).to.equal(owner);
      expect(event.args.euroUlps).to.be.bignumber.equal(euroUlps);
      expect(event.args.neumarkUlps).to.be.bignumber.equal(neumarkUlps);
>>>>>>> 2bccc6d5
    }

    it("should deploy", async () => {
      await prettyPrintGasCost("Neumark deploy", neumark);
    });

    it("should have agreement and fork arbiter", async () => {
      const actualAgreement = await neumark.currentAgreement.call();
      const actualForkArbiter = await neumark.ethereumForkArbiter.call();

      expect(actualAgreement[2]).to.equal(AGREEMENT);
      expect(actualForkArbiter).to.equal(forkArbiter.address);
    });

    it("should have name Neumark, symbol NMK and 18 decimals", async () => {
      assert.equal(await neumark.name.call(), "Neumark");
      assert.equal(await neumark.symbol.call(), "NMK");
      assert.equal(await neumark.decimals.call(), 18);
    });

    it("should have curve parameters", async () => {
      expect(await neumark.neumarkCap.call()).to.be.bignumber.eq(
        NMK_DECIMALS.mul(1500000000)
      );
      expect(await neumark.initialRewardFraction.call()).to.be.bignumber.eq(
        NMK_DECIMALS.mul(6.5)
      );
    });

    it("should have transfers enabled after deployment", async () => {
      assert.equal(await neumark.transferEnabled.call(), true);
    });

    it("should start at zero", async () => {
      assert.equal(await neumark.totalSupply.call(), 0);
      assert.equal(await neumark.balanceOf.call(accounts[0]), 0);
    });

    it("should issue Neumarks", async () => {
      assert.equal((await neumark.totalEuroUlps.call()).valueOf(), 0);
      assert.equal((await neumark.totalSupply.call()).valueOf(), 0);

      const expectedr1EUR = EUR_DECIMALS.mul(100);
      const r1 = await neumark.issueForEuro(expectedr1EUR, {
        from: accounts[1]
      });
      await prettyPrintGasCost("Issue", r1);
      const expectedr1NMK = new web3.BigNumber("649999859166687009257");
      const r1NMK = eventValue(r1, "LogNeumarksIssued", "neumarkUlps");
      expect(r1NMK.sub(expectedr1NMK).abs()).to.be.bignumber.lessThan(2);
      expectTransferEvent(r1, ZERO_ADDRESS, accounts[1], r1NMK);
      expectNeumarksIssuedEvent(r1, accounts[1], expectedr1EUR, r1NMK);
      expect(await neumark.totalEuroUlps.call()).to.be.bignumber.eq(
        expectedr1EUR
      );
      expect(await neumark.totalSupply.call()).to.be.bignumber.eq(r1NMK);
      expect(await neumark.balanceOf.call(accounts[1])).to.be.bignumber.eq(
        r1NMK
      );

      const expectedr2EUR = EUR_DECIMALS.mul(900);
      const r2 = await neumark.issueForEuro(expectedr2EUR, {
        from: accounts[2]
      });
      const expectedr2NMK = new web3.BigNumber("5849986057520322227964");
      const expectedTotalNMK = new web3.BigNumber("6499985916687009237221");
      const r2NMK = eventValue(r2, "LogNeumarksIssued", "neumarkUlps");
      expect(r2NMK.sub(expectedr2NMK).abs()).to.be.bignumber.lessThan(2);
      expectTransferEvent(r2, ZERO_ADDRESS, accounts[2], r2NMK);
      expectNeumarksIssuedEvent(r2, accounts[2], expectedr2EUR, r2NMK);
      expect(await neumark.totalEuroUlps.call()).to.be.bignumber.eq(
        expectedr2EUR.add(expectedr1EUR)
      );
      expect(await neumark.totalSupply.call()).to.be.bignumber.eq(
        expectedTotalNMK
      );
      expect(await neumark.balanceOf.call(accounts[2])).to.be.bignumber.eq(
        r2NMK
      );
    });

    it("should issue and then burn Neumarks", async () => {
      // Issue Neumarks for 1 mln Euros
      const euroUlps = EUR_DECIMALS.mul(1000000);
      const r = await neumark.issueForEuro(euroUlps, { from: accounts[1] });
      await prettyPrintGasCost("Issue", r);
      const neumarkUlps = await neumark.balanceOf.call(accounts[1]);
      const neumarks = neumarkUlps.div(NMK_DECIMALS).floor();
      expectNeumarksIssuedEvent(r, accounts[1], euroUlps, neumarkUlps);

      // Burn a third the Neumarks
      const toBurn = neumarks.div(3).round();
      const toBurnUlps = NMK_DECIMALS.mul(toBurn);
      const burned = await neumark.burn(toBurnUlps, {
        from: accounts[1]
      });
      await prettyPrintGasCost("Burn", burned);
      expect(
        (await neumark.balanceOf.call(accounts[1])).div(NMK_DECIMALS).floor()
      ).to.be.bignumber.eq(neumarks.sub(toBurn));
      const rollbackedEurUlps = eventValue(
        burned,
        "LogNeumarksBurned",
        "euroUlps"
      );
      expectTransferEvent(burned, accounts[1], ZERO_ADDRESS, toBurnUlps);
      expectNeumarksBurnedEvent(
        burned,
        accounts[1],
        rollbackedEurUlps,
        toBurnUlps
      );
    });

    it("should issue same amount in multiple issuances", async () => {
      // 1 ether + 100 wei in eur
      const eurRate = 218.1192809;
      const euroUlps = EUR_DECIMALS.mul(1)
        .add(100)
        .mul(eurRate);
      const totNMK = await neumark.cumulative(euroUlps);
      // issue for 1 ether
      const euro1EthUlps = EUR_DECIMALS.mul(1).mul(eurRate);
      let tx = await neumark.issueForEuro(euro1EthUlps, { from: accounts[1] });
      const p1NMK = eventValue(tx, "LogNeumarksIssued", "neumarkUlps");
      // issue for 100 wei
      tx = await neumark.issueForEuro(new BigNumber(100).mul(eurRate), {
        from: accounts[1]
      });
      const p2NMK = eventValue(tx, "LogNeumarksIssued", "neumarkUlps");
      expect(totNMK).to.be.bignumber.equal(p1NMK.plus(p2NMK));
    });

    it("should reject to issue Neumark for not allowed address", async () => {
      const euroUlps = EUR_DECIMALS.mul(1000000);
      // replace 'other' with 'accounts[1]' for this test to fails
      await expect(
        neumark.issueForEuro(euroUlps, { from: other })
      ).to.be.rejectedWith(EvmError);
    });

    it("should reject to distribute Neumark for not allowed address", async () => {
      const euroUlps = EUR_DECIMALS.mul(1000000);
      const totNMK = await neumark.cumulative(euroUlps);
      await neumark.issueForEuro(euroUlps, { from: accounts[1] });
      // comment this line for this test to fail ....
      await neumark.transfer(other, totNMK, { from: accounts[1] });
      // and replace 'other' with 'accounts[1]' for this test to fail
      await expect(
        neumark.distribute(accounts[2], totNMK, { from: other })
      ).to.be.rejectedWith(EvmError);
    });

    it("should transfer Neumarks", async () => {
      const from = accounts[1];
      await neumark.issueForEuro(EUR_DECIMALS.mul(100), { from });
      const amount = await neumark.balanceOf.call(accounts[1]);

      const tx = await neumark.transfer(accounts[3], amount, { from });
      const balance1 = await neumark.balanceOf.call(accounts[1]);
      const balance3 = await neumark.balanceOf.call(accounts[3]);

      await prettyPrintGasCost("Transfer", tx);
      expect(amount).to.be.bignumber.not.equal(0);
      expect(balance1).to.be.bignumber.equal(0);
      expect(balance3).to.be.bignumber.equal(amount);
    });

    it("should accept agreement on issue Neumarks", async () => {
      const from = accounts[1];
      const tx = await neumark.issueForEuro(EUR_DECIMALS.mul(100), { from });

      const agreements = tx.logs
        .filter(e => e.event === "LogAgreementAccepted")
        .map(({ args: { accepter } }) => accepter);
      expect(agreements).to.have.length(1);
      expect(agreements).to.contain(from);
      expectAgreementAccepted(from, tx);
    });

    it("should accept agreement on transfer", async () => {
      const issuer = accounts[1];
      const from = accounts[2];
      const to = accounts[3];
      await neumark.issueForEuro(EUR_DECIMALS.mul(100), { from: issuer });
      const amount = await neumark.balanceOf.call(issuer);
      // 'from' address will not be passively signed up here
      await neumark.transfer(from, amount, { from: issuer });

      // 'from' is making first transaction over Neumark, this will sign it up
      const tx = await neumark.transfer(to, amount, { from });
      const agreements = tx.logs
        .filter(e => e.event === "LogAgreementAccepted")
        .map(({ args: { accepter } }) => accepter);
      expect(agreements).to.have.length(1);
      expect(agreements).to.contain(from);
      expectAgreementAccepted(from, tx);
      // 'to' should not be passively signed
      const toSignedAt = await neumark.agreementSignedAtBlock.call(to);
      expect(toSignedAt).to.be.bignumber.eq(0);
    });

    it("should accept agreement on distribute Neumarks", async () => {
      const issuer = accounts[1];
      const from = accounts[2];
      await neumark.issueForEuro(EUR_DECIMALS.mul(100), { from: issuer });
      const amount = await neumark.balanceOf.call(issuer);

      // 'from' address should be signed up here, this is how distribute differs from transfer
      const tx = await neumark.distribute(from, amount, {
        from: issuer
      });
      const agreements = tx.logs
        .filter(e => e.event === "LogAgreementAccepted")
        .map(({ args: { accepter } }) => accepter);
      expect(agreements).to.have.length(1);
      expect(agreements).to.contain(from);
      expectAgreementAccepted(from, tx);
    });

    it("should accept agreement on approve", async () => {
      const issuer = accounts[1];
      const to = accounts[3];
      await neumark.issueForEuro(EUR_DECIMALS.mul(100), { from: issuer });
      const amount = await neumark.balanceOf.call(issuer);
      // 'to' address will not be passively signed up here
      await neumark.transfer(to, amount, { from: issuer });

      // 'from' is making first transaction over Neumark, this will sign it up
      const tx = await neumark.approve(accounts[1], amount, { from: to });
      const agreements = tx.logs
        .filter(e => e.event === "LogAgreementAccepted")
        .map(({ args: { accepter } }) => accepter);
      expect(agreements).to.have.length(1);
      expect(agreements).to.contain(to);
      expectAgreementAccepted(to, tx);
    });

    it("should transfer Neumarks only when enabled", async () => {
      const from = accounts[1];
      await neumark.issueForEuro(EUR_DECIMALS.mul(100), { from });
      const amount = await neumark.balanceOf.call(accounts[1]);
      await neumark.enableTransfer(false, { from: transferAdmin });

      const tx = neumark.transfer(accounts[3], amount, { from });
      await expect(tx).to.be.rejectedWith(EvmError);
    });

    it("should distribute Neumarks only when enabled", async () => {
      const from = accounts[1];
      await neumark.issueForEuro(EUR_DECIMALS.mul(100), { from });
      const amount = await neumark.balanceOf.call(accounts[1]);
      // comment line below for this test to fail
      await neumark.enableTransfer(false, { from: transferAdmin });

      const tx = neumark.distribute(accounts[3], amount, { from });
      await expect(tx).to.be.rejectedWith(EvmError);
    });

    async function initNeumarkBalance(initialBalanceNmk) {
      // crude way to get exact Nmk balance
      await neumark.issueForEuro(initialBalanceNmk.mul(6.5).round(), {
        from: accounts[1]
      });
      const balance = await neumark.balanceOf.call(accounts[1]);
      await neumark.burn(balance.sub(initialBalanceNmk), {
        from: accounts[1]
      });
      // every ulp counts
      const finalBalance = await neumark.balanceOf.call(accounts[1]);
      expect(finalBalance).to.be.bignumber.eq(initialBalanceNmk);
    }

    describe("IBasicToken tests", () => {
      const initialBalanceNmk = NMK_DECIMALS.mul(1128192.2791827).round();
      const getToken = () => neumark;

      beforeEach(async () => {
        await initNeumarkBalance(initialBalanceNmk);
      });

      basicTokenTests(getToken, accounts[1], accounts[2], initialBalanceNmk);
    });

    describe("IERC20Allowance tests", () => {
      const initialBalanceNmk = NMK_DECIMALS.mul(91279837.398827).round();
      const getToken = () => neumark;

      beforeEach(async () => {
        await initNeumarkBalance(initialBalanceNmk);
      });

      standardTokenTests(
        getToken,
        accounts[1],
        accounts[2],
        accounts[3],
        initialBalanceNmk
      );
    });

    describe("IERC677Token tests", () => {
      const initialBalanceNmk = NMK_DECIMALS.mul(91279837.398827).round();
      const getToken = () => neumark;
      let erc667cb;
      const getTestErc667cb = () => erc667cb;

      beforeEach(async () => {
        await initNeumarkBalance(initialBalanceNmk);
        erc667cb = await deployTestErc677Callback();
      });

      erc677TokenTests(
        getToken,
        getTestErc667cb,
        accounts[1],
        initialBalanceNmk
      );
    });

    describe("IERC223Token tests", () => {
      const initialBalanceNmk = NMK_DECIMALS.mul(91279837.398827).round();
      const getToken = () => neumark;

      beforeEach(async () => {
        await initNeumarkBalance(initialBalanceNmk);
      });

      erc223TokenTests(getToken, accounts[1], accounts[2], initialBalanceNmk);
    });

    describe("ITokenSnapshots tests", () => {
      const getToken = () => neumark;

      const advanceSnapshotId = async snapshotable => {
        await snapshotable.createSnapshot({ from: deployer });
        return snapshotable.currentSnapshotId.call();
      };

      const createClone = async (parentToken, parentSnapshotId) =>
        TestSnapshotToken.new(parentToken.address, parentSnapshotId);

      snapshotTokenTests(
        getToken,
        createClone,
        advanceSnapshotId,
        accounts[0],
        accounts[1],
        accounts[2]
      );
    });
  }
);<|MERGE_RESOLUTION|>--- conflicted
+++ resolved
@@ -53,7 +53,6 @@
       await neumark.amendAgreement(AGREEMENT, { from: platformRepresentative });
     });
 
-<<<<<<< HEAD
     async function expectAgreementAccepted(signer, signTx) {
       const signedAtBlock = await neumark.agreementSignedAtBlock.call(signer);
       if (signTx) {
@@ -61,7 +60,8 @@
       } else {
         expect(signedAtBlock).to.be.bignumber.gt(0);
       }
-=======
+    }
+
     function expectNeumarksBurnedEvent(tx, owner, euroUlps, neumarkUlps) {
       const event = eventValue(tx, "LogNeumarksBurned");
       expect(event).to.exist;
@@ -76,7 +76,6 @@
       expect(event.args.owner).to.equal(owner);
       expect(event.args.euroUlps).to.be.bignumber.equal(euroUlps);
       expect(event.args.neumarkUlps).to.be.bignumber.equal(neumarkUlps);
->>>>>>> 2bccc6d5
     }
 
     it("should deploy", async () => {
