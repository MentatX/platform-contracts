<<<<<<< HEAD
=======
import { expect } from "chai";
import gasCost from "./helpers/gasCost";
import { eventValue } from "./helpers/events";
import { TriState } from "./helpers/triState";

const RoleBasedAccessControl = artifacts.require(
  "./AccessControl/RoleBasedAccessControl.sol"
);
const AccessRoles = artifacts.require("./AccessRoles");
>>>>>>> 9d022226
const Neumark = artifacts.require("./Neumark.sol");

const BigNumber = web3.BigNumber;
const EUR_DECIMALS = new BigNumber(10).toPower(18);
const NMK_DECIMALS = new BigNumber(10).toPower(18);

contract("Neumark", accounts => {
  let rbac;
  let neumark;

  beforeEach(async () => {
    rbac = await RoleBasedAccessControl.new();
    neumark = await Neumark.new(rbac.address);
    const roles = await AccessRoles.new();
    await rbac.setUserRole(
      accounts[0],
      await roles.ROLE_NEUMARK_ISSUER(),
      neumark.address,
      TriState.Allow
    );
    await rbac.setUserRole(
      accounts[1],
      await roles.ROLE_NEUMARK_ISSUER(),
      neumark.address,
      TriState.Allow
    );
    await rbac.setUserRole(
      accounts[2],
      await roles.ROLE_NEUMARK_ISSUER(),
      neumark.address,
      TriState.Allow
    );
    await rbac.setUserRole(
      accounts[0],
      await roles.ROLE_NEUMARK_BURNER(),
      neumark.address,
      TriState.Allow
    );
    await rbac.setUserRole(
      accounts[1],
      await roles.ROLE_NEUMARK_BURNER(),
      neumark.address,
      TriState.Allow
    );
  });

<<<<<<< HEAD
=======
  it("should deploy", async () => {
    console.log(`\tNeumark took ${gasCost(neumark)}.`);
  });
>>>>>>> 9d022226
  it("should have name Neumark, symbol NMK and 18 decimals", async () => {
    assert.equal(await neumark.name.call(), "Neumark");
    assert.equal(await neumark.symbol.call(), "NMK");
    assert.equal(await neumark.decimals.call(), 18);
  });
  it("should start at zero", async () => {
    assert.equal(await neumark.totalSupply.call(), 0);
    assert.equal(await neumark.balanceOf.call(accounts[0]), 0);
  });

  it("should issue Neumarks", async () => {
    assert.equal((await neumark.totalEuroUlps.call()).valueOf(), 0);
    assert.equal((await neumark.totalSupply.call()).valueOf(), 0);

    const r1 = await neumark.issueForEuro(EUR_DECIMALS.mul(100), {
      from: accounts[1]
    }); // TODO check result
    console.log(`\tIssue took ${gasCost(r1)}.`);
    assert.equal(
      (await neumark.totalEuroUlps.call()).div(NMK_DECIMALS).floor().valueOf(),
      100
    );
    assert.equal(
      (await neumark.totalSupply.call()).div(NMK_DECIMALS).floor().valueOf(),
      649
    );
    assert.equal(
      (await neumark.balanceOf.call(accounts[1]))
        .div(NMK_DECIMALS)
        .floor()
        .valueOf(),
      649
    );

    const r2 = await neumark.issueForEuro(EUR_DECIMALS.mul(900), {
      from: accounts[2]
    });
    console.log(`\tIssue took ${gasCost(r2)}.`);
    assert.equal(
      (await neumark.totalEuroUlps.call()).div(NMK_DECIMALS).floor().valueOf(),
      1000
    );
    assert.equal(
      (await neumark.totalSupply.call()).div(NMK_DECIMALS).floor().valueOf(),
      6499
    );
    assert.equal(
      (await neumark.balanceOf.call(accounts[2]))
        .div(NMK_DECIMALS)
        .floor()
        .valueOf(),
      5849
    );
  });

  it("should issue and then burn Neumarks", async () => {
    // Issue Neumarks for 1 mln Euros
    const euroUlps = EUR_DECIMALS.mul(1000000);
    const r = await neumark.issueForEuro(euroUlps, { from: accounts[1] });
    console.log(`\tIssue took ${gasCost(r)}.`);
    const neumarkUlps = await neumark.balanceOf.call(accounts[1]);
    const neumarks = neumarkUlps.div(NMK_DECIMALS).floor().valueOf();

    // Burn a third the Neumarks
    const toBurn = Math.floor(neumarks / 3);
    const toBurnUlps = NMK_DECIMALS.mul(toBurn);
    const burned = await neumark.burnNeumark(toBurnUlps, { from: accounts[1] });
    console.log(`\tBurn took ${gasCost(burned)}.`);
    assert.equal(
      (await neumark.balanceOf.call(accounts[1]))
        .div(NMK_DECIMALS)
        .floor()
        .valueOf(),
      neumarks - toBurn
    );
  });

  it("should issue same amount in multiple issuances", async () => {
    // 1 ether + 100 wei in eur
    const eurRate = 218.1192809;
    const euroUlps = EUR_DECIMALS.mul(1).add(100).mul(eurRate);
    const totNMK = await neumark.cumulative(euroUlps);
    // issue for 1 ether
    const euro1EthUlps = EUR_DECIMALS.mul(1).mul(eurRate);
    let tx = await neumark.issueForEuro(euro1EthUlps);
    const p1NMK = eventValue(tx, "NeumarksIssued", "neumarkUlp");
    // issue for 100 wei
    tx = await neumark.issueForEuro(new BigNumber(100).mul(eurRate));
    const p2NMK = eventValue(tx, "NeumarksIssued", "neumarkUlp");
    expect(totNMK).to.be.bignumber.equal(p1NMK.plus(p2NMK));
  });
});<|MERGE_RESOLUTION|>--- conflicted
+++ resolved
@@ -1,7 +1,5 @@
-<<<<<<< HEAD
-=======
 import { expect } from "chai";
-import gasCost from "./helpers/gasCost";
+import { gasCost, prettyPrintGasCost } from "./helpers/gasUtils";
 import { eventValue } from "./helpers/events";
 import { TriState } from "./helpers/triState";
 
@@ -9,7 +7,6 @@
   "./AccessControl/RoleBasedAccessControl.sol"
 );
 const AccessRoles = artifacts.require("./AccessRoles");
->>>>>>> 9d022226
 const Neumark = artifacts.require("./Neumark.sol");
 
 const BigNumber = web3.BigNumber;
@@ -56,12 +53,10 @@
     );
   });
 
-<<<<<<< HEAD
-=======
   it("should deploy", async () => {
-    console.log(`\tNeumark took ${gasCost(neumark)}.`);
+    prettyPrintGasCost("Neumark deploy", neumark);
+    expect(gasCost(neumark)).to.be.eq(2608977);
   });
->>>>>>> 9d022226
   it("should have name Neumark, symbol NMK and 18 decimals", async () => {
     assert.equal(await neumark.name.call(), "Neumark");
     assert.equal(await neumark.symbol.call(), "NMK");
@@ -79,7 +74,8 @@
     const r1 = await neumark.issueForEuro(EUR_DECIMALS.mul(100), {
       from: accounts[1]
     }); // TODO check result
-    console.log(`\tIssue took ${gasCost(r1)}.`);
+    prettyPrintGasCost("Issue", r1);
+    expect(gasCost(r1)).to.be.eq(194056);
     assert.equal(
       (await neumark.totalEuroUlps.call()).div(NMK_DECIMALS).floor().valueOf(),
       100
@@ -99,7 +95,8 @@
     const r2 = await neumark.issueForEuro(EUR_DECIMALS.mul(900), {
       from: accounts[2]
     });
-    console.log(`\tIssue took ${gasCost(r2)}.`);
+    prettyPrintGasCost("Issue", r2);
+    expect(gasCost(r2)).to.be.eq(104256);
     assert.equal(
       (await neumark.totalEuroUlps.call()).div(NMK_DECIMALS).floor().valueOf(),
       1000
@@ -121,7 +118,8 @@
     // Issue Neumarks for 1 mln Euros
     const euroUlps = EUR_DECIMALS.mul(1000000);
     const r = await neumark.issueForEuro(euroUlps, { from: accounts[1] });
-    console.log(`\tIssue took ${gasCost(r)}.`);
+    prettyPrintGasCost("Issue", r);
+    expect(gasCost(r)).to.be.eq(194266);
     const neumarkUlps = await neumark.balanceOf.call(accounts[1]);
     const neumarks = neumarkUlps.div(NMK_DECIMALS).floor().valueOf();
 
@@ -129,7 +127,8 @@
     const toBurn = Math.floor(neumarks / 3);
     const toBurnUlps = NMK_DECIMALS.mul(toBurn);
     const burned = await neumark.burnNeumark(toBurnUlps, { from: accounts[1] });
-    console.log(`\tBurn took ${gasCost(burned)}.`);
+    prettyPrintGasCost("Burn", burned);
+    expect(gasCost(burned)).to.be.eq(114498);
     assert.equal(
       (await neumark.balanceOf.call(accounts[1]))
         .div(NMK_DECIMALS)
