<<<<<<< HEAD
import { TriState } from "./triState";
=======
import gasCost from "./gasCost";
import { TriState, EVERYONE } from "./triState.js";
>>>>>>> 9d022226

const LockedAccount = artifacts.require("LockedAccount");
const EtherToken = artifacts.require("EtherToken");
const Neumark = artifacts.require("Neumark");
const TestCommitment = artifacts.require("TestCommitment");
const WhitelistedCommitment = artifacts.require("WhitelistedCommitment");
const RoleBasedAccessControl = artifacts.require("RoleBasedAccessControl");
const AccessRoles = artifacts.require("AccessRoles");

const BigNumber = web3.BigNumber;

/* eslint-disable */
export let neumark;
export let etherToken;
export let lockedAccount;
export let curve;
export let commitment;
export let feePool;
export let accessControl;
export let accessRoles;
/* eslint-enable */
export const operatorWallet = "0x55d7d863a155f75c5139e20dcbda8d0075ba2a1c";

export const days = 24 * 60 * 60;
export const months = 30 * 24 * 60 * 60;
export const ether = wei => new BigNumber(wei).mul(10 ** 18);

export async function spawnLockedAccount(
  lockAdminAccount,
  unlockDateMonths,
  unlockPenalty
) {
  accessControl = await RoleBasedAccessControl.new();
  accessRoles = await AccessRoles.new();
  etherToken = await EtherToken.new();
<<<<<<< HEAD
  neumark = await Neumark.new();
  neumarkController = await NeumarkController.new(neumark.address);
  await neumark.changeController(neumarkController.address);
  curve = await Curve.new(neumarkController.address);
=======
  // console.log(`\tEtherToken took ${gasCost(etherToken)}.`);
  neumark = await Neumark.new(accessControl.address);
>>>>>>> 9d022226
  lockedAccount = await LockedAccount.new(
    accessControl.address,
    etherToken.address,
    neumark.address,
    unlockDateMonths * months,
    ether(1).mul(unlockPenalty).round()
  );
  const lockedAccountAdminRole = await accessRoles.ROLE_LOCKED_ACCOUNT_ADMIN();
  await accessControl.setUserRole(
    lockAdminAccount,
    lockedAccountAdminRole,
    lockedAccount.address,
    TriState.Allow
  );
  await lockedAccount.setPenaltyDisbursal(operatorWallet, {
    from: lockAdminAccount
  });

  // TODO: Restrict to correct spawened contracts
  await accessControl.setUserRole(
    EVERYONE,
    await accessRoles.ROLE_SNAPSHOT_CREATOR(),
    neumark.address,
    TriState.Allow
  );
  await accessControl.setUserRole(
    EVERYONE,
    await accessRoles.ROLE_NEUMARK_ISSUER(),
    neumark.address,
    TriState.Allow
  );
  await accessControl.setUserRole(
    EVERYONE,
    await accessRoles.ROLE_NEUMARK_BURNER(),
    neumark.address,
    TriState.Allow
  );
  await accessControl.setUserRole(
    EVERYONE,
    await accessRoles.ROLE_TRANSFERS_ADMIN(),
    neumark.address,
    TriState.Allow
  );
}

export async function spawnPublicCommitment(
  lockAdminAccount,
  startTimestamp,
  duration,
  minAbsCap,
  maxAbsCap,
  minTicket,
  eurEthRate
) {
  commitment = await TestCommitment.new(
    etherToken.address,
    lockedAccount.address,
    neumark.address
  );
  await commitment.setCommitmentTerms(
    startTimestamp,
    startTimestamp + duration,
    minAbsCap,
    maxAbsCap,
    minTicket,
    ether(eurEthRate)
  );
  // console.log(lockedAccount.setController);
  await lockedAccount.setController(commitment.address, {
    from: lockAdminAccount
  });
}

export async function spawnWhitelistedCommitment(
  lockAdminAccount,
  whitelistAdminAccount,
  startTimestamp,
  duration,
  minAbsCap,
  maxAbsCap,
  minTicket,
  eurEthRate
) {
  commitment = await WhitelistedCommitment.new(
    accessControl.address,
    etherToken.address,
    lockedAccount.address,
    neumark.address
  );
  await commitment.setCommitmentTerms(
    startTimestamp,
    startTimestamp + duration,
    minAbsCap,
    maxAbsCap,
    minTicket,
    ether(eurEthRate)
  );
  // console.log(lockedAccount.setController);
  const whitelistAdminRole = await accessRoles.ROLE_WHITELIST_ADMIN();
  await accessControl.setUserRole(
    whitelistAdminAccount,
    whitelistAdminRole,
    commitment.address,
    TriState.Allow
  );
  await lockedAccount.setController(commitment.address, {
    from: lockAdminAccount
  });
}<|MERGE_RESOLUTION|>--- conflicted
+++ resolved
@@ -1,9 +1,5 @@
-<<<<<<< HEAD
-import { TriState } from "./triState";
-=======
-import gasCost from "./gasCost";
+import { prettyPrintGasCost } from "./gasUtils";
 import { TriState, EVERYONE } from "./triState.js";
->>>>>>> 9d022226
 
 const LockedAccount = artifacts.require("LockedAccount");
 const EtherToken = artifacts.require("EtherToken");
@@ -39,15 +35,7 @@
   accessControl = await RoleBasedAccessControl.new();
   accessRoles = await AccessRoles.new();
   etherToken = await EtherToken.new();
-<<<<<<< HEAD
-  neumark = await Neumark.new();
-  neumarkController = await NeumarkController.new(neumark.address);
-  await neumark.changeController(neumarkController.address);
-  curve = await Curve.new(neumarkController.address);
-=======
-  // console.log(`\tEtherToken took ${gasCost(etherToken)}.`);
   neumark = await Neumark.new(accessControl.address);
->>>>>>> 9d022226
   lockedAccount = await LockedAccount.new(
     accessControl.address,
     etherToken.address,
