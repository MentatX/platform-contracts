import invariant from "invariant";
import { MONTH, closeFutureDate, furtherFutureDate } from "./latestTime";
<<<<<<< HEAD
import { etherToWei, DIGITS } from "./unitConverter";
=======
import { etherToWei } from "./unitConverter";
import { TriState } from "./triState.js";
>>>>>>> f8891a1f

const LockedAccount = artifacts.require("LockedAccount");
const EtherToken = artifacts.require("EtherToken");
const NeumarkController = artifacts.require("NeumarkController");
const Neumark = artifacts.require("Neumark");
const Curve = artifacts.require("Curve");
const TestCommitment = artifacts.require("TestCommitment");
const WhitelistedCommitment = artifacts.require("WhitelistedCommitment");
const RoleBasedAccessControl = artifacts.require("RoleBasedAccessControl");
const AccessRoles = artifacts.require("AccessRoles");

export async function deployAllContracts(
  lockAdminAccount,
  whitelistAdminAccount,
  { lockedAccountCfg = {}, commitmentCfg = {} } = {}
) {
  invariant(
    lockAdminAccount && whitelistAdminAccount,
    "Both lockAdminAccount and whitelistAdminAccount have to be provided"
  );
  const { unlockDateMonths = 18, unlockPenalty = 0.1 } = lockedAccountCfg;

  const {
    startTimestamp = closeFutureDate(),
    duration = MONTH,
    minCommitment = etherToWei(10),
    maxCommitment = etherToWei(1000),
    minTicket = etherToWei(1),
    eurEthRate = etherToWei(218.1192809),
    whitelistedInvestors,
    fixedInvestors,
    fixedTickets
  } = commitmentCfg;

  const operatorWallet = "0x55d7d863a155f75c5139e20dcbda8d0075ba2a1c";

  const accessControl = await RoleBasedAccessControl.new();
  const accessRoles = await AccessRoles.new();
  const etherToken = await EtherToken.new();
  const neumark = await Neumark.new();
  const neumarkController = await NeumarkController.new(neumark.address);
  await neumark.changeController(neumarkController.address);
  const curve = await Curve.new(neumarkController.address);

  const lockedAccount = await LockedAccount.new(
    accessControl.address,
    etherToken.address,
    curve.address,
    unlockDateMonths * MONTH,
    etherToWei(1).mul(unlockPenalty).round()
  );
  const lockedAccountAdminRole = await accessRoles.ROLE_LOCKED_ACCOUNT_ADMIN();
  await accessControl.setUserRole(
    lockAdminAccount,
    lockedAccountAdminRole,
    lockedAccount.address,
    TriState.Allow
  );
  await lockedAccount.setPenaltyDisbursal(operatorWallet, {
    from: lockAdminAccount
  });

  const commitment = await WhitelistedCommitment.new(
    accessControl.address,
    etherToken.address,
    lockedAccount.address,
    curve.address
  );
  await commitment.setCommitmentTerms(
    startTimestamp,
    startTimestamp + duration,
    minCommitment,
    maxCommitment,
    minTicket,
    eurEthRate
  );
  const whitelistAdminRole = await accessRoles.ROLE_WHITELIST_ADMIN();
  await accessControl.setUserRole(
    whitelistAdminAccount,
    whitelistAdminRole,
    commitment.address,
    TriState.Allow
  );

  if (fixedInvestors || fixedTickets) {
    invariant(
      fixedInvestors && fixedTickets,
      "Both fixedInvestors and fixedTickets has to be provided"
    );
<<<<<<< HEAD
    await commitment.setOrderedWhitelist(fixedInvestors, fixedTickets);
=======
    await commitment.setFixed(fixedInvestors, fixedTickets, {
      from: whitelistAdminAccount
    });
>>>>>>> f8891a1f
  }

  if (whitelistedInvestors) {
    await commitment.setWhitelist(whitelistedInvestors, {
      from: whitelistAdminAccount
    });
  }

  await lockedAccount.setController(commitment.address, {
    from: lockAdminAccount
  });

  return {
    etherToken,
    neumark,
    neumarkController,
    curve,
    lockedAccount,
    commitment
  };
}<|MERGE_RESOLUTION|>--- conflicted
+++ resolved
@@ -1,11 +1,7 @@
 import invariant from "invariant";
 import { MONTH, closeFutureDate, furtherFutureDate } from "./latestTime";
-<<<<<<< HEAD
-import { etherToWei, DIGITS } from "./unitConverter";
-=======
 import { etherToWei } from "./unitConverter";
 import { TriState } from "./triState.js";
->>>>>>> f8891a1f
 
 const LockedAccount = artifacts.require("LockedAccount");
 const EtherToken = artifacts.require("EtherToken");
@@ -95,13 +91,9 @@
       fixedInvestors && fixedTickets,
       "Both fixedInvestors and fixedTickets has to be provided"
     );
-<<<<<<< HEAD
-    await commitment.setOrderedWhitelist(fixedInvestors, fixedTickets);
-=======
-    await commitment.setFixed(fixedInvestors, fixedTickets, {
+    await commitment.setOrderedWhitelist(fixedInvestors, fixedTickets, {
       from: whitelistAdminAccount
     });
->>>>>>> f8891a1f
   }
 
   if (whitelistedInvestors) {
