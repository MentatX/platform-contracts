/* eslint-disable global-require */
require("babel-register");
require("babel-polyfill");
const TestRPC = require("ethereumjs-testrpc");

const nanoProvider = (providerUrl, nanoPath, network) =>
  process.argv.some(arg => arg === network)
    ? require("./nanoWeb3Provider").nanoWeb3Provider(providerUrl, nanoPath)
    : undefined;

module.exports = {
  networks: {
    localhost: {
      network_id: "*",
      host: "localhost",
      port: 8545,
      gas: 4600000
    },
    inprocess: {
      network_id: "*",
      provider: TestRPC.provider({
        accounts: Array(10).fill({ balance: "12300000000000000000000000" })
      })
    },
    inprocess_test: {
      network_id: "*",
      provider: TestRPC.provider({
        accounts: Array(10).fill({ balance: "12300000000000000000000000" })
      })
    },
    inprocess_massive_test: {
      network_id: "*",
      gas: 0xffffffff,
      provider: TestRPC.provider({
        deterministic: true,
        gasLimit: 0xffffffff,
        accounts: Array(100).fill({ balance: "12300000000000000000000000" })
      })
    },
    coverage: {
      network_id: "*",
      gas: 0xfffffffffff,
      gasPrice: 1,
      host: "localhost",
      port: 8555
    },
    ropsten: {
      host: "localhost", // local parity kovan node
      port: 8544,
      network_id: "3",
      gas: 4300000, // close to current mainnet limit
      gasPrice: 30000000000 // 10 gwei /shannon
    },
    kovan: {
      host: "localhost", // local parity kovan node
      port: 8545,
      network_id: "42"
    },
    ropsten_live: {
      host: "localhost", // local parity ropsten
      port: 8544,
      network_id: "3",
      gas: 4300000, // close to current mainnet limit
      gasPrice: 10000000000 // 10 gwei /shannon
    },
    nano: {
      network_id: "*",
      gas: 4600000,
<<<<<<< HEAD
      provider: nanoProvider("http://localhost:8544", "44'/60'/105'/1", "nano"),
=======
      provider: nanoProvider("http://localhost:8543", "44'/60'/105'/1", "nano"),
      gasPrice: 10000000000 // 10 gwei /shannon
    },
    nano_customer: {
      network_id: "*",
      gas: 4600000,
      provider: nanoProvider(
        "http://localhost:8543",
        "44'/60'/0'/0",
        "nano_customer"
      ),
>>>>>>> d9036f42
      gasPrice: 10000000000 // 10 gwei /shannon
    },
    simulated_live: {
      network_id: "*",
      host: "localhost",
      port: 8545,
      gas: 4600000
    },
    nf_private: {
      host: "localhost",
      port: 8545,
      network_id: "16",
      gas: 4600000,
      // gasPrice: 11904761856
      gasPrice: 21000000000
    },
    nf_private_test: {
      host: "localhost",
      port: 8545,
      network_id: "16",
      gas: 4600000,
      // gasPrice: 11904761856
      gasPrice: 21000000000
    },
    nf_dev_test: {
      host: "localhost",
      port: 8545,
      network_id: "17",
      gas: 4600000,
      // gasPrice: 11904761856
      gasPrice: 21000000000
    },
    live: {
      network_id: 1, // Ethereum public network
      host: "localhost",
      port: 8543,
      gas: 6300000, // close to current mainnet limit
      gasPrice: 50000000000 // 21 gwei /shannon
      // optional config values
      // host - defaults to "localhost"
      // port - defaults to 8545
      // gas
      // gasPrice
      // from - default address to use for any transaction Truffle makes during migrations
    }
  }
};<|MERGE_RESOLUTION|>--- conflicted
+++ resolved
@@ -66,9 +66,6 @@
     nano: {
       network_id: "*",
       gas: 4600000,
-<<<<<<< HEAD
-      provider: nanoProvider("http://localhost:8544", "44'/60'/105'/1", "nano"),
-=======
       provider: nanoProvider("http://localhost:8543", "44'/60'/105'/1", "nano"),
       gasPrice: 10000000000 // 10 gwei /shannon
     },
@@ -80,7 +77,6 @@
         "44'/60'/0'/0",
         "nano_customer"
       ),
->>>>>>> d9036f42
       gasPrice: 10000000000 // 10 gwei /shannon
     },
     simulated_live: {
