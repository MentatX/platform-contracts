help:
	@echo "container - builds development/testing container"
	@echo "run - runs ganache inside container"
	@echo "deploy - deploys contracts inside container"
	@echo "test-container - build container and deploys artifacts

<<<<<<< HEAD
container:
	docker build . -t neufund/platform-contracts

=======
>>>>>>> 40dffd6c
run:
	docker run -it -p 8545:8545 --name platform-contracts --rm neufund/platform-contracts yarn testrpc

deploy:
<<<<<<< HEAD
	docker exec platform-contracts yarn deploy localhost
=======
	docker exec platform-contracts yarn deploy localhost

test-container: container
	docker run --detach -it -p 8545:8545 --name platform-contracts --rm neufund/platform-contracts yarn testrpc
	sleep 5
	$(MAKE) deploy
	$(MAKE) down

down:
ifneq ($(shell docker ps -f NAME=platform-contracts -q),)
	docker stop platform-contracts
endif

container: down
	docker build . -t neufund/platform-contracts
>>>>>>> 40dffd6c
<|MERGE_RESOLUTION|>--- conflicted
+++ resolved
@@ -4,19 +4,10 @@
 	@echo "deploy - deploys contracts inside container"
 	@echo "test-container - build container and deploys artifacts
 
-<<<<<<< HEAD
-container:
-	docker build . -t neufund/platform-contracts
-
-=======
->>>>>>> 40dffd6c
 run:
 	docker run -it -p 8545:8545 --name platform-contracts --rm neufund/platform-contracts yarn testrpc
 
 deploy:
-<<<<<<< HEAD
-	docker exec platform-contracts yarn deploy localhost
-=======
 	docker exec platform-contracts yarn deploy localhost
 
 test-container: container
@@ -32,4 +23,9 @@
 
 container: down
 	docker build . -t neufund/platform-contracts
->>>>>>> 40dffd6c
+
+run:
+	docker run -it -p 8545:8545 --name platform-contracts --rm neufund/platform-contracts yarn testrpc
+
+deploy:
+	docker exec platform-contracts yarn deploy localhost